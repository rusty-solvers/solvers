--- conflicted
+++ resolved
@@ -39,12 +39,6 @@
       - name: Run tests
         run: |
           cargo test --lib --features "strict"
-<<<<<<< HEAD
-      - name: Run examples
-        run: |
-          cd tools
-          cargo test --examples --features "strict"
-=======
       - name: Build docs
         run: |
           cargo doc --features "strict"
@@ -52,7 +46,6 @@
         run: |
           cd tools
           cargo test --examples  --features "strict"
->>>>>>> f94e829f
   run-tests-python:
     name: Run tests (Python)
     runs-on: ubuntu-latest
