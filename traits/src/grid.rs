//! Geometry and topology definitions

use crate::cell::ReferenceCellType;
use bempp_tools::arrays::{AdjacencyList, Array2D};
use std::cell::Ref;

/// The ownership of a mesh entity
#[derive(Debug, PartialEq, Eq, Clone, Copy, Hash)]
pub enum Ownership {
    Owned,
    Ghost(usize, usize),
}

pub trait Geometry {
    //! Grid geometry
    //!
    //! Grid geometry provides information about the physical locations of mesh points in space

    /// The geometric dimension
    fn dim(&self) -> usize;

    /// Get the point with the index `i`
    fn point(&self, i: usize) -> Option<&[f64]>;

    /// The number of points stored in the geometry
    fn point_count(&self) -> usize;

    /// Get the vertex numbers of a cell
    fn cell_vertices(&self, index: usize) -> Option<&[usize]>;

    /// The number of cells
    fn cell_count(&self) -> usize;

    /// Return the index map from the input order to the storage order
    fn index_map(&self) -> &[usize];

<<<<<<< HEAD
    fn evaluate_integration_element(&self, points: &[f64], data: &mut [f64]);
=======
    ///  Compute the physical coordinates of a set of points in a given cell
    fn compute_points(
        &self,
        points: &Array2D<f64>,
        cell: usize,
        reference_points: &mut Array2D<f64>,
    );

    /// Evaluate the jacobian at a set of points in a given cell
    ///
    /// The input points should be given using coordinates on the reference element
    fn compute_jacobians(&self, points: &Array2D<f64>, cell: usize, jacobians: &mut Array2D<f64>);

    /// Evaluate the determinand of the jacobian at a set of points in a given cell
    ///
    /// The input points should be given using coordinates on the reference element
    fn compute_jacobian_determinants(
        &self,
        points: &Array2D<f64>,
        cell: usize,
        jacobian_determinants: &mut [f64],
    );

    /// Evaluate the jacobian inverse at a set of points in a given cell
    ///
    /// The input points should be given using coordinates on the reference element
    fn compute_jacobian_inverses(
        &self,
        points: &Array2D<f64>,
        cell: usize,
        jacobian_inverses: &mut Array2D<f64>,
    );
>>>>>>> 24acfac2
}

pub trait Topology {
    //! Grid topology
    //!
    //! Grid topology provides information about which mesh entities are connected to other mesh entities

    /// The dimension of the grid
    fn dim(&self) -> usize;

    /// Return the index map from the input order to the storage order
    fn index_map(&self) -> &[usize];

    /// The number of entities of dimension `dim`
    fn entity_count(&self, dim: usize) -> usize;

    /// The indices of the vertices that from cell with index `index`
    fn cell(&self, index: usize) -> Option<Ref<[usize]>>;

    /// The indices of the vertices that from cell with index `index`
    fn cell_type(&self, index: usize) -> Option<ReferenceCellType>;

    /// Create the connectivity of entities of dimension `dim0` to entities of dimension `dim1`
    ///
    /// If this function is called multiple times, it will do nothing after the first call
    fn create_connectivity(&self, dim0: usize, dim1: usize);

    /// Create the connectivity information for all dimensions
    fn create_connectivity_all(&self) {
        for dim0 in 0..self.dim() {
            for dim1 in 0..self.dim() {
                self.create_connectivity(dim0, dim1);
            }
        }
    }

    /// Get the connectivity of entities of dimension `dim0` to entities of dimension `dim1`
    fn connectivity(&self, dim0: usize, dim1: usize) -> Ref<AdjacencyList<usize>>;

    /// Get the ownership of a mesh entity
    fn entity_ownership(&self, dim: usize, index: usize) -> Ownership;

    /// Get the cell adjacency on the local process
    ///
    /// The `i`th row of the output gives the cells adjacent to the local cell with index `i`.
    /// The entries in the output are (cell_index, number_of_shared_vertices).
    // TODO: find a better return type for here
    fn adjacent_cells(&self, cell: usize) -> Ref<Vec<(usize, usize)>>;
}

pub trait Grid {
    //! A grid

    /// The type that implements [Topology]
    type Topology: Topology;

    /// The type that implements [Geometry]
    type Geometry: Geometry;

    /// Get the grid topology (See [Topology])
    fn topology(&self) -> &Self::Topology;

    /// Get the grid geometry (See [Geometry])
    fn geometry(&self) -> &Self::Geometry;
}<|MERGE_RESOLUTION|>--- conflicted
+++ resolved
@@ -34,9 +34,6 @@
     /// Return the index map from the input order to the storage order
     fn index_map(&self) -> &[usize];
 
-<<<<<<< HEAD
-    fn evaluate_integration_element(&self, points: &[f64], data: &mut [f64]);
-=======
     ///  Compute the physical coordinates of a set of points in a given cell
     fn compute_points(
         &self,
@@ -69,7 +66,6 @@
         cell: usize,
         jacobian_inverses: &mut Array2D<f64>,
     );
->>>>>>> 24acfac2
 }
 
 pub trait Topology {
