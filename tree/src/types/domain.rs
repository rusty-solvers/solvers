//! Data structures and methods for defining the computational domain.

use crate::types::point::PointType;

/// A domain is defined by an origin coordinate, and its diameter along all three Cartesian axes.
#[repr(C)]
<<<<<<< HEAD
#[derive(Debug, Clone, Default, Copy)]
=======
#[derive(Debug, Clone, Copy, Default)]
>>>>>>> 21ad4a70
pub struct Domain {
    pub origin: [PointType; 3],
    pub diameter: [PointType; 3],
}<|MERGE_RESOLUTION|>--- conflicted
+++ resolved
@@ -4,11 +4,7 @@
 
 /// A domain is defined by an origin coordinate, and its diameter along all three Cartesian axes.
 #[repr(C)]
-<<<<<<< HEAD
-#[derive(Debug, Clone, Default, Copy)]
-=======
 #[derive(Debug, Clone, Copy, Default)]
->>>>>>> 21ad4a70
 pub struct Domain {
     pub origin: [PointType; 3],
     pub diameter: [PointType; 3],
