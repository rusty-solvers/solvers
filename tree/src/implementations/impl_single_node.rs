use itertools::Itertools;
use std::collections::{HashMap, HashSet};

use solvers_traits::tree::{LocallyEssentialTree, Tree};

use crate::{
    constants::{DEEPEST_LEVEL, LEVEL_SIZE, NCRIT, ROOT},
    implementations::impl_morton::{complete_region, encode_anchor},
    types::{
        domain::Domain,
        morton::{MortonKey, MortonKeys},
        point::{Point, PointType, Points},
        single_node::SingleNodeTree,
    },
};

pub fn find_seeds(leaves: &MortonKeys) -> MortonKeys {
    let coarsest_level = leaves.iter().map(|k| k.level()).min().unwrap();

    let mut seeds: MortonKeys = MortonKeys {
        keys: leaves
            .iter()
            .filter(|k| k.level() == coarsest_level)
            .cloned()
            .collect_vec(),
        index: 0,
    };
    seeds.sort();
    seeds
}

/// Split tree coarse blocks by counting how many particles they contain.
pub fn split_blocks(points: &Points, mut blocktree: MortonKeys, n_crit: usize) -> MortonKeys {
    let split_blocktree;
    let mut blocks_to_points;

    loop {
        let mut new_blocktree = MortonKeys::new();

        // Map between blocks and the leaves they contain
        // Blocks are being removed if they dont contain points, have to find a way to retain empty blocks.
        blocks_to_points = assign_nodes_to_points(&blocktree, points);

        // Generate a new blocktree with a block's children if they violate the n_crit parameter
        let mut check = 0;
        for (&block, points) in blocks_to_points.iter() {
            let npoints = points.len();

            if npoints > n_crit {
                let mut children = block.children();
                new_blocktree.append(&mut children);
            } else {
                new_blocktree.push(block);
                check += 1;
            }
        }

        // Return if we cycle through all blocks without splitting
        if check == blocks_to_points.len() {
            split_blocktree = new_blocktree;
            break;
        } else {
            blocktree = new_blocktree;
        }
    }
    split_blocktree
}

/// Create a mapping between points and octree nodes, assumed to overlap.
pub fn assign_points_to_nodes(points: &Points, nodes: &MortonKeys) -> HashMap<Point, MortonKey> {
    let nodes: HashSet<MortonKey> = nodes.iter().cloned().collect();

    let mut map: HashMap<Point, MortonKey> = HashMap::new();

    for point in points.iter() {
        if nodes.contains(&point.key) {
            map.insert(*point, point.key);
        } else {
            let ancestor = point
                .key
                .ancestors()
                .into_iter()
                .sorted()
                .rev()
                .find(|a| nodes.contains(a))
                .unwrap();
            map.insert(*point, ancestor);
        };
    }
    map
}

/// Create a mapping between octree nodes and the points they contain, assumed to overlap.
pub fn assign_nodes_to_points(keys: &MortonKeys, points: &Points) -> HashMap<MortonKey, Points> {
    let keys: HashSet<MortonKey> = keys.iter().cloned().collect();
    let mut map: HashMap<MortonKey, Points> = HashMap::new();

    for point in points.iter() {
        if keys.contains(&point.key) {
            map.entry(point.key).or_default().push(*point);
        } else {
            let ancestor = point
                .key
                .ancestors()
                .into_iter()
                .sorted()
                .rev()
                .find(|a| keys.contains(a))
                .unwrap();
            map.entry(ancestor).or_default().push(*point);
        }
    }
    map
}

impl SingleNodeTree {
    /// Create a new single-node tree. In non-adaptive (uniform) trees are created, they are specified
    /// by a user defined maximum depth, if an adaptive tree is created it is specified by only by the
    /// user defined maximum leaf maximum occupancy n_crit.
    pub fn new(
        points: &[[PointType; 3]],
        adaptive: bool,
        n_crit: Option<usize>,
        depth: Option<u64>,
    ) -> SingleNodeTree {
        let domain = Domain::from_local_points(points);

        let n_crit = n_crit.unwrap_or(NCRIT);
<<<<<<< HEAD
        let depth = depth.unwrap_or(DEEPEST_LEVEL) as usize;
=======
        let depth = depth.unwrap_or(DEEPEST_LEVEL);
>>>>>>> 21ad4a70

        if adaptive {
            SingleNodeTree::adaptive_tree(adaptive, points, &domain, n_crit)
        } else {
            SingleNodeTree::uniform_tree(adaptive, points, &domain, depth)
        }
    }

    /// Constructor for uniform trees
    pub fn uniform_tree(
        adaptive: bool,
        points: &[[PointType; 3]],
        &domain: &Domain,
<<<<<<< HEAD
        depth: usize,
    ) -> SingleNodeTree {
        // Encode points at deepest level, and map to specified depth
        let mut points: Points = points
            .iter()
            .enumerate()
            .map(|(i, p)| {
                let key = MortonKey::from_point(p, &domain);
                let ancestors: MortonKeys = key.ancestors().into_iter().sorted().collect();

                Point {
                    coordinate: *p,
                    key: ancestors[depth],
                    global_idx: i,
                }
=======
        depth: u64,
    ) -> SingleNodeTree {
        // Encode points at deepest level, and map to specified depth
        let points: Points = points
            .iter()
            .enumerate()
            .map(|(i, p)| Point {
                coordinate: *p,
                key: MortonKey::from_point(p, &domain, depth),
                global_idx: i,
>>>>>>> 21ad4a70
            })
            .collect();

        // Generate complete tree at specified depth
<<<<<<< HEAD
        let diameter = 1 << (DEEPEST_LEVEL - depth as u64);

        let keys = MortonKeys {
=======
        let diameter = 1 << (DEEPEST_LEVEL - depth);

        let mut leaves = MortonKeys {
>>>>>>> 21ad4a70
            keys: (0..LEVEL_SIZE)
                .step_by(diameter)
                .flat_map(|i| (0..LEVEL_SIZE).step_by(diameter).map(move |j| (i, j)))
                .flat_map(|(i, j)| (0..LEVEL_SIZE).step_by(diameter).map(move |k| [i, j, k]))
                .map(|anchor| {
<<<<<<< HEAD
                    let morton = encode_anchor(&anchor, depth as u64);
=======
                    let morton = encode_anchor(&anchor, depth);
>>>>>>> 21ad4a70
                    MortonKey { anchor, morton }
                })
                .collect(),
            index: 0,
        };

<<<<<<< HEAD
        let keys_set: HashSet<MortonKey> = keys.iter().cloned().collect();
        let keys_to_points = assign_nodes_to_points(&keys, &points);
        let points_to_keys = assign_points_to_nodes(&points, &keys);

        SingleNodeTree {
            adaptive,
            points,
            keys,
            keys_set,
            domain,
            points_to_keys,
            keys_to_points,
        }
    }

    /// Constructor for adaptive trees
    pub fn adaptive_tree(
        adaptive: bool,
        points: &[[PointType; 3]],
        &domain: &Domain,
        n_crit: usize,
    ) -> SingleNodeTree {
        // Encode points at deepest level
        let mut points: Points = points
            .iter()
            .enumerate()
            .map(|(i, p)| Point {
                coordinate: *p,
                key: MortonKey::from_point(p, &domain),
                global_idx: i,
            })
            .collect();

        // Find unique keys corresponding to the points
        let mut complete = MortonKeys {
            keys: points.iter().map(|p| p.key).collect_vec(),
            index: 0,
        };

        complete.linearize();

        // Complete the region spanned by the points
        complete.complete();

        // Find seeds (coarsest node(s))
        let coarsest_level = complete.iter().map(|k| k.level()).min().unwrap();

        let mut seeds: MortonKeys = MortonKeys {
            keys: complete
                .into_iter()
                .filter(|k| k.level() == coarsest_level)
                .collect_vec(),
            index: 0,
        };

        seeds.sort();

        // The tree's domain is defined by the finest first/last descendants
        let ffc_root = ROOT.finest_first_child();
        let min = seeds.iter().min().unwrap();
        let fa = ffc_root.finest_ancestor(min);
        let first_child = fa.children().into_iter().min().unwrap();
        seeds.push(first_child);

        let flc_root = ROOT.finest_last_child();
        let max = seeds.iter().max().unwrap();
        let fa = flc_root.finest_ancestor(max);
        let last_child = fa.children().into_iter().max().unwrap();
        seeds.push(last_child);

        seeds.sort();

        let mut blocktree = MortonKeys::new();

        for i in 0..(seeds.iter().len() - 1) {
            let a = seeds[i];
            let b = seeds[i + 1];
            let mut tmp = complete_region(&a, &b);
            blocktree.keys.push(a);
            blocktree.keys.append(&mut tmp);
        }

        blocktree.keys.push(seeds.last().unwrap());

        blocktree.sort();

        // Split the blocks based on the n_crit constraint
        let mut balanced;
        let mut blocks_to_points;
        loop {
            let mut new_blocktree = MortonKeys::new();

            // Map between blocks and the leaves they contain
            blocks_to_points = assign_nodes_to_points(&blocktree, &points);

            // Generate a new blocktree with a block's children if they violate the n_crit parameter
            let mut check = 0;
            for (&block, points) in blocks_to_points.iter() {
                let npoints = points.len();

                if npoints > n_crit {
                    let mut children = block.children();
                    new_blocktree.append(&mut children);
                } else {
                    new_blocktree.push(block);
                    check += 1;
                }
            }

            // Return if we cycle through all blocks without splitting
            if check == blocks_to_points.len() {
                balanced = new_blocktree;
                break;
            } else {
                blocktree = new_blocktree;
            }
        }

        // Balance and linearize
=======
        let leaves_to_points = assign_nodes_to_points(&leaves, &points);
        let points_to_leaves = assign_points_to_nodes(&points, &leaves);

        // Only retain keys that contain points
        leaves = MortonKeys {
            keys: leaves_to_points.keys().cloned().collect(),
            index: 0,
        };

        let leaves_set: HashSet<MortonKey> = leaves.iter().cloned().collect();

        SingleNodeTree {
            adaptive,
            points,
            leaves,
            leaves_set,
            domain,
            points_to_leaves,
            leaves_to_points,
        }
    }

    /// Constructor for adaptive trees
    pub fn adaptive_tree(
        adaptive: bool,
        points: &[[PointType; 3]],
        &domain: &Domain,
        n_crit: usize,
    ) -> SingleNodeTree {
        // Encode points at deepest level
        let mut points: Points = points
            .iter()
            .enumerate()
            .map(|(i, p)| Point {
                coordinate: *p,
                key: MortonKey::from_point(p, &domain, DEEPEST_LEVEL),
                global_idx: i,
            })
            .collect();

        // Complete the region spanned by the points
        let mut complete = MortonKeys {
            keys: points.iter().map(|p| p.key).collect_vec(),
            index: 0,
        };

        complete.linearize();
        complete.complete();

        // Find seeds (coarsest node(s))
        let mut seeds = find_seeds(&complete);

        // The tree's domain is defined by the finest first/last descendants
        let blocktree = SingleNodeTree::complete_blocktree(&mut seeds);

        // Split the blocks based on the n_crit constraint
        let mut balanced = split_blocks(&points, blocktree, n_crit);

        // Balance and linearize
        balanced.sort();
>>>>>>> 21ad4a70
        balanced.balance();
        balanced.linearize();

        // Find new maps between points and balanced tree
<<<<<<< HEAD
        let points_to_keys = assign_points_to_nodes(&points, &balanced);
=======
        let points_to_leaves = assign_points_to_nodes(&points, &balanced);
>>>>>>> 21ad4a70

        points = points
            .iter()
            .map(|p| Point {
                coordinate: p.coordinate,
                global_idx: p.global_idx,
<<<<<<< HEAD
                key: *points_to_keys.get(p).unwrap(),
            })
            .collect();

        let keys_to_points = assign_nodes_to_points(&balanced, &points);
        let keys = balanced;
        let keys_set: HashSet<MortonKey> = keys.iter().cloned().collect();
=======
                key: *points_to_leaves.get(p).unwrap(),
            })
            .collect();

        let leaves_to_points = assign_nodes_to_points(&balanced, &points);
        let leaves = balanced;
        let leaves_set: HashSet<MortonKey> = leaves.iter().cloned().collect();
>>>>>>> 21ad4a70

        SingleNodeTree {
            adaptive,
            points,
<<<<<<< HEAD
            keys,
            keys_set,
=======
            leaves,
            leaves_set,
>>>>>>> 21ad4a70
            domain,
            points_to_leaves,
            leaves_to_points,
        }
    }

    pub fn complete_blocktree(seeds: &mut MortonKeys) -> MortonKeys {
        let ffc_root = ROOT.finest_first_child();
        let min = seeds.iter().min().unwrap();
        let fa = ffc_root.finest_ancestor(min);
        let first_child = fa.children().into_iter().min().unwrap();
        seeds.push(first_child);

        let flc_root = ROOT.finest_last_child();
        let max = seeds.iter().max().unwrap();
        let fa = flc_root.finest_ancestor(max);
        let last_child = fa.children().into_iter().max().unwrap();
        seeds.push(last_child);

        seeds.sort();

        let mut blocktree = MortonKeys::new();

        for i in 0..(seeds.iter().len() - 1) {
            let a = seeds[i];
            let b = seeds[i + 1];
            let mut tmp = complete_region(&a, &b);
            blocktree.keys.push(a);
            blocktree.keys.append(&mut tmp);
        }

        blocktree.keys.push(seeds.last().unwrap());

        blocktree.sort();

        blocktree
    }
}
impl Tree for SingleNodeTree {
    type Domain = Domain;
    type Point = Point;
    type Points = Points;
    type NodeIndex = MortonKey;
    type NodeIndices = MortonKeys;
    type NodeIndicesSet = HashSet<MortonKey>;

    // Get adaptivity information
    fn get_adaptive(&self) -> bool {
        self.adaptive
    }

    // Get all keys, gets local keys in multi-node setting
    fn get_keys(&self) -> &MortonKeys {
        &self.leaves
    }

    fn get_keys_set(&self) -> &Self::NodeIndicesSet {
        &self.keys_set
    }

    // Get all points, gets local keys in multi-node setting
    fn get_points(&self) -> &Points {
        &self.points
    }

    // Get domain, gets global domain in multi-node setting
    fn get_domain(&self) -> &Domain {
        &self.domain
    }

    // Get tree node key associated with a given point
    fn map_point_to_key(&self, point: &Point) -> Option<&MortonKey> {
        self.points_to_leaves.get(point)
    }

    // Get points associated with a tree node key
    fn map_key_to_points(&self, key: &MortonKey) -> Option<&Points> {
        self.leaves_to_points.get(key)
    }
}

impl LocallyEssentialTree for SingleNodeTree {
    type RawTree = SingleNodeTree;
    type NodeIndex = MortonKey;
    type NodeIndices = MortonKeys;

    fn get_let(&self) {
        // self
    }

    // // Calculate near field interaction list of leaf keys.
    // fn get_near_field(&self, key: &MortonKey) -> MortonKeys {
    //     let mut result = Vec::<MortonKey>::new();
    //     let neighbours = key.neighbors();

    //     // Child level
    //     let mut neighbors_children_adj: Vec<MortonKey> = neighbours
    //         .iter()
    //         .flat_map(|n| n.children())
    //         .filter(|nc| key.is_adjacent(nc))
    //         .collect();

    //     // Key level
    //     let mut neighbors_adj: Vec<MortonKey> = neighbours
    //         .iter()
    //         .filter(|n| self.keys_set.contains(n) && key.is_adjacent(n))
    //         .cloned()
    //         .collect();

    //     // Parent level
    //     let mut neighbors_parents_adj: Vec<MortonKey> = neighbours
    //         .iter()
    //         .map(|n| n.parent())
    //         .filter(|np| self.keys_set.contains(np) && key.is_adjacent(np))
    //         .collect();

    //     result.append(&mut neighbors_children_adj);
    //     result.append(&mut neighbors_adj);
    //     result.append(&mut neighbors_parents_adj);

    //     MortonKeys {
    //         keys: result,
    //         index: 0,
    //     }
    // }

    // // Calculate compressible far field interactions of leaf & other keys.
    // fn get_interaction_list(&self, key: &MortonKey) -> MortonKeys {
    //     MortonKeys {
    //         keys: key
    //             .parent()
    //             .neighbors()
    //             .iter()
    //             .flat_map(|pn| pn.children())
    //             .filter(|pnc| self.keys_set.contains(pnc) && key.is_adjacent(pnc))
    //             .collect_vec(),
    //         index: 0,
    //     }
    // }

    // // Calculate M2P interactions of leaf key.
    // fn get_w_list(&self, key: &MortonKey) -> MortonKeys {
    //     // Child level
    //     MortonKeys {
    //         keys: key
    //             .neighbors()
    //             .iter()
    //             .flat_map(|n| n.children())
    //             .filter(|nc| !key.is_adjacent(nc))
    //             .collect_vec(),
    //         index: 0,
    //     }
    // }

    // // Calculate P2L interactions of leaf key.
    // fn get_x_list(&self, key: &MortonKey) -> MortonKeys {
    //     MortonKeys {
    //         keys: key
    //             .parent()
    //             .neighbors()
    //             .into_iter()
    //             .filter(|pn| !key.is_adjacent(pn))
    //             .collect_vec(),
    //         index: 0,
    //     }
    // }
}

#[cfg(test)]
mod tests {

    use super::*;
    use rand::prelude::*;
    use rand::SeedableRng;

    pub fn points_fixture(npoints: i32) -> Vec<[f64; 3]> {
        let mut range = StdRng::seed_from_u64(0);
        let between = rand::distributions::Uniform::from(0.0..1.0);
        let mut points: Vec<[PointType; 3]> = Vec::new();

        for _ in 0..npoints {
            points.push([
                between.sample(&mut range),
                between.sample(&mut range),
                between.sample(&mut range),
            ])
        }

        points
    }

    #[test]
    pub fn test_uniform_tree() {
        let points = points_fixture(10000);
<<<<<<< HEAD
        let depth = 2;
        let tree = SingleNodeTree::new(&points, false, None, Some(depth));
=======
        let depth = 4;
        let n_crit = 15;
        let tree = SingleNodeTree::new(&points, false, Some(n_crit), Some(depth));

        // Test that particle constraint is met at this level
        for (_, (_, points)) in tree.leaves_to_points.iter().enumerate() {
            assert!(points.len() <= n_crit);
        }
>>>>>>> 21ad4a70

        // Test that the tree really is uniform
        let levels: Vec<u64> = tree.get_keys().iter().map(|key| key.level()).collect();
        let first = levels[0];
        assert!(levels.iter().all(|key| *key == first));

        // Test that max level constraint is satisfied
        assert!(first == depth);

        // Test that the tree is complete
        assert_eq!(tree.get_keys().len(), 8_u64.pow(depth as u32) as usize);
    }

    #[test]
    pub fn test_adaptive_tree() {
        let points = points_fixture(1000);
        let adaptive = true;
        let n_crit = 15;
        let tree = SingleNodeTree::new(&points, adaptive, Some(n_crit), None);

        // Test that particle constraint is met
        for (_, (_, points)) in tree.leaves_to_points.iter().enumerate() {
            assert!(points.len() <= n_crit);
        }

        // Test that tree is not uniform
        let levels: Vec<u64> = tree.get_keys().iter().map(|key| key.level()).collect();
        let first = levels[0];
        assert_eq!(false, levels.iter().all(|level| *level == first));

        // Test for overlaps in balanced tree
        let keys: Vec<MortonKey> = tree.leaves.iter().cloned().collect();
        for key in keys.iter() {
            if !keys.iter().contains(key) {
                let mut ancestors = key.ancestors();
                ancestors.remove(key);

                for ancestor in ancestors.iter() {
                    assert!(!keys.contains(ancestor));
                }
            }
        }

        // Test that adjacent keys are 2:1 balanced
        for key in keys.iter() {
            let adjacent_levels: Vec<u64> = keys
                .iter()
                .cloned()
                .filter(|k| key.is_adjacent(k))
                .map(|a| a.level())
                .collect();

            for l in adjacent_levels.iter() {
                assert!(l.abs_diff(key.level()) <= 1);
            }
        }
    }

    pub fn test_no_overlaps_helper(tree: &SingleNodeTree) {
        let tree_set: HashSet<MortonKey> = tree.get_keys().clone().collect();

        for node in tree_set.iter() {
            let ancestors = node.ancestors();
            let int: Vec<&MortonKey> = tree_set.intersection(&ancestors).collect();
            assert!(int.len() == 1);
        }
    }
    #[test]
    pub fn test_no_overlaps() {
        let points = points_fixture(10000);
        let uniform = SingleNodeTree::new(&points, false, Some(150), Some(4));
        let adaptive = SingleNodeTree::new(&points, true, Some(150), None);
        test_no_overlaps_helper(&uniform);
        test_no_overlaps_helper(&adaptive);
    }
}<|MERGE_RESOLUTION|>--- conflicted
+++ resolved
@@ -126,11 +126,7 @@
         let domain = Domain::from_local_points(points);
 
         let n_crit = n_crit.unwrap_or(NCRIT);
-<<<<<<< HEAD
         let depth = depth.unwrap_or(DEEPEST_LEVEL) as usize;
-=======
-        let depth = depth.unwrap_or(DEEPEST_LEVEL);
->>>>>>> 21ad4a70
 
         if adaptive {
             SingleNodeTree::adaptive_tree(adaptive, points, &domain, n_crit)
@@ -144,23 +140,6 @@
         adaptive: bool,
         points: &[[PointType; 3]],
         &domain: &Domain,
-<<<<<<< HEAD
-        depth: usize,
-    ) -> SingleNodeTree {
-        // Encode points at deepest level, and map to specified depth
-        let mut points: Points = points
-            .iter()
-            .enumerate()
-            .map(|(i, p)| {
-                let key = MortonKey::from_point(p, &domain);
-                let ancestors: MortonKeys = key.ancestors().into_iter().sorted().collect();
-
-                Point {
-                    coordinate: *p,
-                    key: ancestors[depth],
-                    global_idx: i,
-                }
-=======
         depth: u64,
     ) -> SingleNodeTree {
         // Encode points at deepest level, and map to specified depth
@@ -171,157 +150,25 @@
                 coordinate: *p,
                 key: MortonKey::from_point(p, &domain, depth),
                 global_idx: i,
->>>>>>> 21ad4a70
             })
             .collect();
 
         // Generate complete tree at specified depth
-<<<<<<< HEAD
-        let diameter = 1 << (DEEPEST_LEVEL - depth as u64);
-
-        let keys = MortonKeys {
-=======
         let diameter = 1 << (DEEPEST_LEVEL - depth);
 
         let mut leaves = MortonKeys {
->>>>>>> 21ad4a70
             keys: (0..LEVEL_SIZE)
                 .step_by(diameter)
                 .flat_map(|i| (0..LEVEL_SIZE).step_by(diameter).map(move |j| (i, j)))
                 .flat_map(|(i, j)| (0..LEVEL_SIZE).step_by(diameter).map(move |k| [i, j, k]))
                 .map(|anchor| {
-<<<<<<< HEAD
-                    let morton = encode_anchor(&anchor, depth as u64);
-=======
                     let morton = encode_anchor(&anchor, depth);
->>>>>>> 21ad4a70
                     MortonKey { anchor, morton }
                 })
                 .collect(),
             index: 0,
         };
 
-<<<<<<< HEAD
-        let keys_set: HashSet<MortonKey> = keys.iter().cloned().collect();
-        let keys_to_points = assign_nodes_to_points(&keys, &points);
-        let points_to_keys = assign_points_to_nodes(&points, &keys);
-
-        SingleNodeTree {
-            adaptive,
-            points,
-            keys,
-            keys_set,
-            domain,
-            points_to_keys,
-            keys_to_points,
-        }
-    }
-
-    /// Constructor for adaptive trees
-    pub fn adaptive_tree(
-        adaptive: bool,
-        points: &[[PointType; 3]],
-        &domain: &Domain,
-        n_crit: usize,
-    ) -> SingleNodeTree {
-        // Encode points at deepest level
-        let mut points: Points = points
-            .iter()
-            .enumerate()
-            .map(|(i, p)| Point {
-                coordinate: *p,
-                key: MortonKey::from_point(p, &domain),
-                global_idx: i,
-            })
-            .collect();
-
-        // Find unique keys corresponding to the points
-        let mut complete = MortonKeys {
-            keys: points.iter().map(|p| p.key).collect_vec(),
-            index: 0,
-        };
-
-        complete.linearize();
-
-        // Complete the region spanned by the points
-        complete.complete();
-
-        // Find seeds (coarsest node(s))
-        let coarsest_level = complete.iter().map(|k| k.level()).min().unwrap();
-
-        let mut seeds: MortonKeys = MortonKeys {
-            keys: complete
-                .into_iter()
-                .filter(|k| k.level() == coarsest_level)
-                .collect_vec(),
-            index: 0,
-        };
-
-        seeds.sort();
-
-        // The tree's domain is defined by the finest first/last descendants
-        let ffc_root = ROOT.finest_first_child();
-        let min = seeds.iter().min().unwrap();
-        let fa = ffc_root.finest_ancestor(min);
-        let first_child = fa.children().into_iter().min().unwrap();
-        seeds.push(first_child);
-
-        let flc_root = ROOT.finest_last_child();
-        let max = seeds.iter().max().unwrap();
-        let fa = flc_root.finest_ancestor(max);
-        let last_child = fa.children().into_iter().max().unwrap();
-        seeds.push(last_child);
-
-        seeds.sort();
-
-        let mut blocktree = MortonKeys::new();
-
-        for i in 0..(seeds.iter().len() - 1) {
-            let a = seeds[i];
-            let b = seeds[i + 1];
-            let mut tmp = complete_region(&a, &b);
-            blocktree.keys.push(a);
-            blocktree.keys.append(&mut tmp);
-        }
-
-        blocktree.keys.push(seeds.last().unwrap());
-
-        blocktree.sort();
-
-        // Split the blocks based on the n_crit constraint
-        let mut balanced;
-        let mut blocks_to_points;
-        loop {
-            let mut new_blocktree = MortonKeys::new();
-
-            // Map between blocks and the leaves they contain
-            blocks_to_points = assign_nodes_to_points(&blocktree, &points);
-
-            // Generate a new blocktree with a block's children if they violate the n_crit parameter
-            let mut check = 0;
-            for (&block, points) in blocks_to_points.iter() {
-                let npoints = points.len();
-
-                if npoints > n_crit {
-                    let mut children = block.children();
-                    new_blocktree.append(&mut children);
-                } else {
-                    new_blocktree.push(block);
-                    check += 1;
-                }
-            }
-
-            // Return if we cycle through all blocks without splitting
-            if check == blocks_to_points.len() {
-                balanced = new_blocktree;
-                break;
-            } else {
-                blocktree = new_blocktree;
-            }
-        }
-
-        // Balance and linearize
-=======
         let leaves_to_points = assign_nodes_to_points(&leaves, &points);
         let points_to_leaves = assign_points_to_nodes(&points, &leaves);
 
@@ -382,31 +229,17 @@
 
         // Balance and linearize
         balanced.sort();
->>>>>>> 21ad4a70
         balanced.balance();
         balanced.linearize();
 
         // Find new maps between points and balanced tree
-<<<<<<< HEAD
-        let points_to_keys = assign_points_to_nodes(&points, &balanced);
-=======
         let points_to_leaves = assign_points_to_nodes(&points, &balanced);
->>>>>>> 21ad4a70
 
         points = points
             .iter()
             .map(|p| Point {
                 coordinate: p.coordinate,
                 global_idx: p.global_idx,
-<<<<<<< HEAD
-                key: *points_to_keys.get(p).unwrap(),
-            })
-            .collect();
-
-        let keys_to_points = assign_nodes_to_points(&balanced, &points);
-        let keys = balanced;
-        let keys_set: HashSet<MortonKey> = keys.iter().cloned().collect();
-=======
                 key: *points_to_leaves.get(p).unwrap(),
             })
             .collect();
@@ -414,18 +247,12 @@
         let leaves_to_points = assign_nodes_to_points(&balanced, &points);
         let leaves = balanced;
         let leaves_set: HashSet<MortonKey> = leaves.iter().cloned().collect();
->>>>>>> 21ad4a70
 
         SingleNodeTree {
             adaptive,
             points,
-<<<<<<< HEAD
-            keys,
-            keys_set,
-=======
             leaves,
             leaves_set,
->>>>>>> 21ad4a70
             domain,
             points_to_leaves,
             leaves_to_points,
@@ -620,10 +447,6 @@
     #[test]
     pub fn test_uniform_tree() {
         let points = points_fixture(10000);
-<<<<<<< HEAD
-        let depth = 2;
-        let tree = SingleNodeTree::new(&points, false, None, Some(depth));
-=======
         let depth = 4;
         let n_crit = 15;
         let tree = SingleNodeTree::new(&points, false, Some(n_crit), Some(depth));
@@ -632,7 +455,6 @@
         for (_, (_, points)) in tree.leaves_to_points.iter().enumerate() {
             assert!(points.len() <= n_crit);
         }
->>>>>>> 21ad4a70
 
         // Test that the tree really is uniform
         let levels: Vec<u64> = tree.get_keys().iter().map(|key| key.level()).collect();
