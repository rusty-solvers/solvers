--- conflicted
+++ resolved
@@ -28,16 +28,9 @@
 rayon = "1.7"
 num = "0.4"
 num_cpus = "1"
-<<<<<<< HEAD
-rlst-dense = { git = "https://github.com/linalg-rs/rlst.git", branch="tensor" }
-rlst-common = { git = "https://github.com/linalg-rs/rlst.git", branch="tensor" }
+rlst-dense = { git = "https://github.com/linalg-rs/rlst.git" }
+rlst-common = { git = "https://github.com/linalg-rs/rlst.git" }
 rand = "0.8.5"
 
 [dev-dependencies]
-rlst = { git = "https://github.com/linalg-rs/rlst.git", branch="tensor" }
-=======
-rlst-dense = { git = "https://github.com/linalg-rs/rlst.git", branch = "legacy"}
-
-[dev-dependencies]
-rlst = { git = "https://github.com/linalg-rs/rlst.git", branch = "legacy"}
->>>>>>> faaa4579
+rlst = { git = "https://github.com/linalg-rs/rlst.git" }