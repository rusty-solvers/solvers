//! Implementation of FmmData and Fmm traits.
use cauchy::Scalar;
use itertools::Itertools;
<<<<<<< HEAD
use num::Float;
use std::{collections::HashMap, time::Instant};
=======
use num::{Float, ToPrimitive};
use std::time::Instant;
>>>>>>> 881c8566

use rlst_blis::interface::gemm::Gemm;
use rlst_dense::{
    array::{empty_array, Array},
    base_array::BaseArray,
    data_container::VectorContainer,
    rlst_dynamic_array2,
    traits::{MatrixSvd, MultIntoResize, RawAccess, RawAccessMut},
};

use bempp_traits::{
    field::{FieldTranslation, FieldTranslationData},
    fmm::{Fmm, FmmLoop, KiFmm as KiFmmTrait, SourceTranslation, TargetTranslation, TimeDict},
    kernel::{Kernel, ScaleInvariantKernel},
    tree::Tree,
    types::EvalType,
};

use bempp_tree::{constants::ROOT, types::single_node::SingleNodeTree};

<<<<<<< HEAD
use crate::types::{ChargeDict, FmmDataAdaptive, FmmDataUniform, SendPtrMut};
use crate::{pinv::pinv, types::KiFmmLinear};
=======
use crate::types::{FmmDataAdaptive, FmmDataUniform, FmmDataUniformMatrix, KiFmmLinearMatrix};
use crate::{
    pinv::{pinv, SvdScalar},
    types::KiFmmLinear,
};
>>>>>>> 881c8566

/// Implementation of constructor for single node KiFMM
impl<'a, T, U, V> KiFmmLinear<SingleNodeTree<V>, T, U, V>
where
    T: Kernel<T = V> + ScaleInvariantKernel<T = V>,
    U: FieldTranslationData<T>,
    V: Scalar<Real = V> + Default + Float + Gemm,
    Array<V, BaseArray<V, VectorContainer<V>, 2>, 2>: MatrixSvd<Item = V>,
{
    /// Constructor for single node kernel independent FMM (KiFMM). This object contains all the precomputed operator matrices and metadata, as well as references to
    /// the associated single node octree, and the associated kernel function.
    ///
    /// # Arguments
    /// * `order` - The expansion order for the multipole and local expansions.
    /// * `alpha_inner` - The ratio of the inner check surface diamater in comparison to the surface discretising a box.
    /// * `alpha_order` - The ratio of the outer check surface diamater in comparison to the surface discretising a box.
    /// * `kernel` - The kernel function for this FMM.
    /// * `tree` - The type of tree associated with this FMM, can be single or multi node.
    /// * `m2l` - The M2L operator matrices, as well as metadata associated with this FMM.
    pub fn new(
        order: usize,
        alpha_inner: V,
        alpha_outer: V,
        kernel: T,
        tree: SingleNodeTree<V>,
        m2l: U,
    ) -> Self {
        let upward_equivalent_surface = ROOT.compute_surface(tree.get_domain(), order, alpha_inner);
        let upward_check_surface = ROOT.compute_surface(tree.get_domain(), order, alpha_outer);
        let downward_equivalent_surface =
            ROOT.compute_surface(tree.get_domain(), order, alpha_outer);
        let downward_check_surface = ROOT.compute_surface(tree.get_domain(), order, alpha_inner);

        let nequiv_surface = upward_equivalent_surface.len() / kernel.space_dimension();
        let ncheck_surface = upward_check_surface.len() / kernel.space_dimension();

        // Compute upward check to equivalent, and downward check to equivalent Gram matrices
        // as well as their inverses using DGESVD.
        let mut uc2e_t = rlst_dynamic_array2!(V, [ncheck_surface, nequiv_surface]);
        kernel.assemble_st(
            EvalType::Value,
            &upward_equivalent_surface[..],
            &upward_check_surface[..],
            uc2e_t.data_mut(),
        );

        // Need to tranapose so that rows correspond to targets and columns to sources
        let mut uc2e = rlst_dynamic_array2!(V, [nequiv_surface, ncheck_surface]);
        uc2e.fill_from(uc2e_t.transpose());

        let mut dc2e_t = rlst_dynamic_array2!(V, [ncheck_surface, nequiv_surface]);
        kernel.assemble_st(
            EvalType::Value,
            &downward_equivalent_surface[..],
            &downward_check_surface[..],
            dc2e_t.data_mut(),
        );

        // Need to tranapose so that rows correspond to targets and columns to sources
        let mut dc2e = rlst_dynamic_array2!(V, [nequiv_surface, ncheck_surface]);
        dc2e.fill_from(dc2e_t.transpose());

        let (s, ut, v) = pinv::<V>(&uc2e, None, None).unwrap();

        let mut mat_s = rlst_dynamic_array2!(V, [s.len(), s.len()]);
        for i in 0..s.len() {
            mat_s[[i, i]] = V::from_real(s[i]);
        }
        let uc2e_inv_1 = empty_array::<V, 2>().simple_mult_into_resize(v.view(), mat_s.view());
        let uc2e_inv_2 = ut;

        let (s, ut, v) = pinv::<V>(&dc2e, None, None).unwrap();

        let mut mat_s = rlst_dynamic_array2!(V, [s.len(), s.len()]);
        for i in 0..s.len() {
            mat_s[[i, i]] = V::from_real(s[i]);
        }

        let dc2e_inv_1 = empty_array::<V, 2>().simple_mult_into_resize(v.view(), mat_s.view());
        let dc2e_inv_2 = ut;

        // Calculate M2M/L2L matrices
        let children = ROOT.children();
        let mut m2m = rlst_dynamic_array2!(V, [nequiv_surface, 8 * nequiv_surface]);
        let mut l2l = Vec::new();

        for (i, child) in children.iter().enumerate() {
            let child_upward_equivalent_surface =
                child.compute_surface(tree.get_domain(), order, alpha_inner);
            let child_downward_check_surface =
                child.compute_surface(tree.get_domain(), order, alpha_inner);

            let mut pc2ce_t = rlst_dynamic_array2!(V, [ncheck_surface, nequiv_surface]);

            kernel.assemble_st(
                EvalType::Value,
                &child_upward_equivalent_surface,
                &upward_check_surface,
                pc2ce_t.data_mut(),
            );

            // Need to transpose so that rows correspond to targets, and columns to sources
            let mut pc2ce = rlst_dynamic_array2!(V, [nequiv_surface, ncheck_surface]);
            pc2ce.fill_from(pc2ce_t.transpose());

            let tmp = empty_array::<V, 2>().simple_mult_into_resize(
                uc2e_inv_1.view(),
                empty_array::<V, 2>().simple_mult_into_resize(uc2e_inv_2.view(), pc2ce.view()),
            );
            let l = i * nequiv_surface * nequiv_surface;
            let r = l + nequiv_surface * nequiv_surface;

            m2m.data_mut()[l..r].copy_from_slice(tmp.data());

            let mut cc2pe_t = rlst_dynamic_array2!(V, [ncheck_surface, nequiv_surface]);

            kernel.assemble_st(
                EvalType::Value,
                &downward_equivalent_surface,
                &child_downward_check_surface,
                cc2pe_t.data_mut(),
            );

            // Need to transpose so that rows correspond to targets, and columns to sources
            let mut cc2pe = rlst_dynamic_array2!(V, [nequiv_surface, ncheck_surface]);
            cc2pe.fill_from(cc2pe_t.transpose());
            let mut tmp = empty_array::<V, 2>().simple_mult_into_resize(
                dc2e_inv_1.view(),
                empty_array::<V, 2>().simple_mult_into_resize(dc2e_inv_2.view(), cc2pe.view()),
            );
            tmp.data_mut()
                .iter_mut()
                .for_each(|d| *d *= kernel.scale(child.level()));

            l2l.push(tmp);
        }

        Self {
            order,
            uc2e_inv_1,
            uc2e_inv_2,
            dc2e_inv_1,
            dc2e_inv_2,
            alpha_inner,
            alpha_outer,
            m2m,
            l2l,
            kernel,
            tree,
            m2l,
        }
    }
}

impl<T, U, V, W> KiFmmTrait for KiFmmLinear<T, U, V, W>
where
<<<<<<< HEAD
    T: Kernel<T = V> + ScaleInvariantKernel<T = V>,
    U: FieldTranslationData<T>,
    V: Float + Scalar<Real = V> + Default + Gemm,
=======
    T: Tree,
    U: Kernel<T = W>,
    V: FieldTranslationData<U>,
    W: Scalar + Float + Default,
>>>>>>> 881c8566
{
    fn alpha_inner(&self) -> <<Self as Fmm>::Kernel as Kernel>::T {
        self.alpha_inner
    }

    fn alpha_outer(&self) -> <<Self as Fmm>::Kernel as Kernel>::T {
        self.alpha_outer
    }
}

impl<T, U, V, W> Fmm for KiFmmLinear<T, U, V, W>
where
    T: Tree,
    U: Kernel<T = W>,
    V: FieldTranslationData<U>,
    W: Scalar + Float + Default,
{
    type Tree = T;
    type Kernel = U;

    fn order(&self) -> usize {
        self.order
    }

    fn kernel(&self) -> &Self::Kernel {
        &self.kernel
    }

    fn tree(&self) -> &Self::Tree {
        &self.tree
    }
}

/// Implementation of constructor for single node KiFMM
impl<'a, T, U, V> KiFmmLinearMatrix<SingleNodeTree<V>, T, U, V>
where
    T: Kernel<T = V> + ScaleInvariantKernel<T = V>,
    U: FieldTranslationData<T>,
<<<<<<< HEAD
    V: Float + Scalar<Real = V> + Default + Gemm,
=======
    V: Scalar<Real = V> + Default + Float,
    SvdScalar<V>: PartialOrd,
    SvdScalar<V>: Scalar + Float + ToPrimitive,
    DenseMatrixLinAlgBuilder<V>: Svd,
    V: MultiplyAdd<
        V,
        VectorContainer<V>,
        VectorContainer<V>,
        VectorContainer<V>,
        Dynamic,
        Dynamic,
        Dynamic,
    >,
    SvdScalar<V>: MultiplyAdd<
        SvdScalar<V>,
        VectorContainer<SvdScalar<V>>,
        VectorContainer<SvdScalar<V>>,
        VectorContainer<SvdScalar<V>>,
        Dynamic,
        Dynamic,
        Dynamic,
    >,
>>>>>>> 881c8566
{
    /// Constructor for single node kernel independent FMM (KiFMM). This object contains all the precomputed operator matrices and metadata, as well as references to
    /// the associated single node octree, and the associated kernel function.
    ///
    /// # Arguments
    /// * `order` - The expansion order for the multipole and local expansions.
    /// * `alpha_inner` - The ratio of the inner check surface diamater in comparison to the surface discretising a box.
    /// * `alpha_order` - The ratio of the outer check surface diamater in comparison to the surface discretising a box.
    /// * `kernel` - The kernel function for this FMM.
    /// * `tree` - The type of tree associated with this FMM, can be single or multi node.
    /// * `m2l` - The M2L operator matrices, as well as metadata associated with this FMM.
    pub fn new(
        order: usize,
        alpha_inner: V,
        alpha_outer: V,
        kernel: T,
        tree: SingleNodeTree<V>,
        m2l: U,
    ) -> Self {
        let upward_equivalent_surface = ROOT.compute_surface(tree.get_domain(), order, alpha_inner);
        let upward_check_surface = ROOT.compute_surface(tree.get_domain(), order, alpha_outer);
        let downward_equivalent_surface =
            ROOT.compute_surface(tree.get_domain(), order, alpha_outer);
        let downward_check_surface = ROOT.compute_surface(tree.get_domain(), order, alpha_inner);

        let nequiv_surface = upward_equivalent_surface.len() / kernel.space_dimension();
        let ncheck_surface = upward_check_surface.len() / kernel.space_dimension();

        // Store in RLST matrices
        let upward_equivalent_surface = unsafe {
            rlst_pointer_mat!['a, <V as cauchy::Scalar>::Real, upward_equivalent_surface.as_ptr(), (nequiv_surface, kernel.space_dimension()), (1, nequiv_surface)]
        };
        let upward_check_surface = unsafe {
            rlst_pointer_mat!['a, <V as cauchy::Scalar>::Real, upward_check_surface.as_ptr(), (ncheck_surface, kernel.space_dimension()), (1, ncheck_surface)]
        };
        let downward_equivalent_surface = unsafe {
            rlst_pointer_mat!['a, <V as cauchy::Scalar>::Real, downward_equivalent_surface.as_ptr(), (nequiv_surface, kernel.space_dimension()), (1, nequiv_surface)]
        };
        let downward_check_surface = unsafe {
            rlst_pointer_mat!['a, <V as cauchy::Scalar>::Real, downward_check_surface.as_ptr(), (ncheck_surface, kernel.space_dimension()), (1, ncheck_surface)]
        };

        // Compute upward check to equivalent, and downward check to equivalent Gram matrices
        // as well as their inverses using DGESVD.
        let mut uc2e = rlst_dynamic_mat![V, (ncheck_surface, nequiv_surface)];
        kernel.assemble_st(
            EvalType::Value,
            upward_equivalent_surface.data(),
            upward_check_surface.data(),
            uc2e.data_mut(),
        );

        // Need to tranapose so that rows correspond to targets and columns to sources
        let uc2e = uc2e.transpose().eval();

        let mut dc2e = rlst_dynamic_mat![V, (ncheck_surface, nequiv_surface)];
        kernel.assemble_st(
            EvalType::Value,
            downward_equivalent_surface.data(),
            downward_check_surface.data(),
            dc2e.data_mut(),
        );

        // Need to tranapose so that rows correspond to targets and columns to sources
        let dc2e = dc2e.transpose().eval();

        let (s, ut, v) = pinv::<V>(&uc2e, None, None).unwrap();

        let mut mat_s = rlst_dynamic_mat![SvdScalar<V>, (s.len(), s.len())];
        for i in 0..s.len() {
            mat_s[[i, i]] = SvdScalar::<V>::from_real(s[i]);
        }
        let uc2e_inv_1 = v.dot(&mat_s);
        let uc2e_inv_2 = ut;

        let uc2e_inv_1_shape = uc2e_inv_1.shape();
        let uc2e_inv_2_shape = uc2e_inv_2.shape();

        let uc2e_inv_1 = uc2e_inv_1
            .data()
            .iter()
            .map(|x| V::from(*x).unwrap())
            .collect_vec();
        let uc2e_inv_1 = unsafe {
            rlst_pointer_mat!['a, V, uc2e_inv_1.as_ptr(), uc2e_inv_1_shape, (1, uc2e_inv_1_shape.0)]
        }
        .eval();
        let uc2e_inv_2 = uc2e_inv_2
            .data()
            .iter()
            .map(|x| V::from(*x).unwrap())
            .collect_vec();
        let uc2e_inv_2 = unsafe {
            rlst_pointer_mat!['a, V, uc2e_inv_2.as_ptr(), uc2e_inv_2_shape, (1, uc2e_inv_2_shape.0)]
        }
        .eval();

        let (s, ut, v) = pinv::<V>(&dc2e, None, None).unwrap();

        let mut mat_s = rlst_dynamic_mat![SvdScalar<V>, (s.len(), s.len())];
        for i in 0..s.len() {
            mat_s[[i, i]] = SvdScalar::<V>::from_real(s[i]);
        }

        let dc2e_inv_1 = v.dot(&mat_s);
        let dc2e_inv_2 = ut;

        let dc2e_inv_1_shape = dc2e_inv_1.shape();
        let dc2e_inv_2_shape = dc2e_inv_2.shape();

        let dc2e_inv_1 = dc2e_inv_1
            .data()
            .iter()
            .map(|x| V::from(*x).unwrap())
            .collect_vec();
        let dc2e_inv_1 = unsafe {
            rlst_pointer_mat!['a, V, dc2e_inv_1.as_ptr(), dc2e_inv_1_shape, (1, dc2e_inv_1_shape.0)]
        }
        .eval();
        let dc2e_inv_2 = dc2e_inv_2
            .data()
            .iter()
            .map(|x| V::from(*x).unwrap())
            .collect_vec();
        let dc2e_inv_2 = unsafe {
            rlst_pointer_mat!['a, V, dc2e_inv_2.as_ptr(), dc2e_inv_2_shape, (1, dc2e_inv_2_shape.0)]
        }
        .eval();

        // Calculate M2M/L2L matrices
        let children = ROOT.children();
        let mut m2m = Vec::new();
        let mut l2l = Vec::new();

        for child in children.iter() {
            let child_upward_equivalent_surface =
                child.compute_surface(tree.get_domain(), order, alpha_inner);
            let child_downward_check_surface =
                child.compute_surface(tree.get_domain(), order, alpha_inner);
            let child_upward_equivalent_surface = unsafe {
                rlst_pointer_mat!['a, <V as cauchy::Scalar>::Real, child_upward_equivalent_surface.as_ptr(), (nequiv_surface, kernel.space_dimension()), (1, nequiv_surface)]
            };
            let child_downward_check_surface = unsafe {
                rlst_pointer_mat!['a, <V as cauchy::Scalar>::Real, child_downward_check_surface.as_ptr(), (ncheck_surface, kernel.space_dimension()), (1, ncheck_surface)]
            };

            let mut pc2ce = rlst_dynamic_mat![V, (ncheck_surface, nequiv_surface)];

            kernel.assemble_st(
                EvalType::Value,
                child_upward_equivalent_surface.data(),
                upward_check_surface.data(),
                pc2ce.data_mut(),
            );

            // Need to transpose so that rows correspond to targets, and columns to sources
            let pc2ce = pc2ce.transpose().eval();

            let tmp = uc2e_inv_1.dot(&uc2e_inv_2.dot(&pc2ce)).eval();
            m2m.push(tmp);

            let mut cc2pe = rlst_dynamic_mat![V, (ncheck_surface, nequiv_surface)];

            kernel.assemble_st(
                EvalType::Value,
                downward_equivalent_surface.data(),
                child_downward_check_surface.data(),
                cc2pe.data_mut(),
            );

            // Need to transpose so that rows correspond to targets, and columns to sources
            let cc2pe = cc2pe.transpose().eval();
            let mut tmp = dc2e_inv_1.dot(&dc2e_inv_2.dot(&cc2pe)).eval();
            tmp.data_mut()
                .iter_mut()
                .for_each(|d| *d *= kernel.scale(child.level()));

            l2l.push(tmp);
        }

        Self {
            order,
            uc2e_inv_1,
            uc2e_inv_2,
            dc2e_inv_1,
            dc2e_inv_2,
            alpha_inner,
            alpha_outer,
            m2m,
            l2l,
            kernel,
            tree,
            m2l,
        }
    }
}

impl<T, U, V, W> KiFmmTrait for KiFmmLinearMatrix<T, U, V, W>
where
    T: Tree,
    U: Kernel<T = W>,
    V: FieldTranslationData<U>,
    W: Scalar + Float + Default,
{
    fn alpha_inner(&self) -> <<Self as Fmm>::Kernel as Kernel>::T {
        self.alpha_inner
    }

    fn alpha_outer(&self) -> <<Self as Fmm>::Kernel as Kernel>::T {
        self.alpha_outer
    }
}

impl<T, U, V, W> Fmm for KiFmmLinearMatrix<T, U, V, W>
where
    T: Tree,
    U: Kernel<T = W>,
    V: FieldTranslationData<U>,
    W: Scalar + Float + Default,
{
    type Tree = T;
    type Kernel = U;

    fn order(&self) -> usize {
        self.order
    }

    fn kernel(&self) -> &Self::Kernel {
        &self.kernel
    }

    fn tree(&self) -> &Self::Tree {
        &self.tree
    }
}

impl<T, U> FmmLoop for FmmDataAdaptive<T, U>
where
    T: Fmm,
    U: Scalar<Real = U> + Float + Default,
    FmmDataAdaptive<T, U>: SourceTranslation + FieldTranslation<U> + TargetTranslation,
{
    fn upward_pass(&self, time: bool) -> Option<TimeDict> {
        match time {
            true => {
                let mut times = TimeDict::default();
                // Particle to Multipole
                let start = Instant::now();
                self.p2m();
                times.insert("p2m".to_string(), start.elapsed().as_millis());

                // Multipole to Multipole
                let depth = self.fmm.tree().get_depth();
                let start = Instant::now();
                for level in (1..=depth).rev() {
                    self.m2m(level)
                }
                times.insert("m2m".to_string(), start.elapsed().as_millis());
                Some(times)
            }
            false => {
                // Particle to Multipole
                self.p2m();

                // Multipole to Multipole
                let depth = self.fmm.tree().get_depth();
                for level in (1..=depth).rev() {
                    self.m2m(level)
                }
                None
            }
        }
    }

    fn downward_pass(&self, time: bool) -> Option<TimeDict> {
        let depth = self.fmm.tree().get_depth();

        match time {
            true => {
                let mut times = TimeDict::default();
                let mut l2l_time = 0;
                let mut m2l_time = 0;
                let mut p2l_time = 0;

                for level in 2..=depth {
                    if level > 2 {
                        let start = Instant::now();
                        self.l2l(level);
                        l2l_time += start.elapsed().as_millis();
                    }
                    let start = Instant::now();
                    self.p2l(level);
                    p2l_time += start.elapsed().as_millis();

                    let start = Instant::now();
                    self.m2l(level);
                    m2l_time += start.elapsed().as_millis();
                }

                times.insert("l2l".to_string(), l2l_time);
                times.insert("m2l".to_string(), m2l_time);
                times.insert("p2l".to_string(), p2l_time);

                // Leaf level computations
                // Sum all potential contributions
                let start = Instant::now();
                self.m2p();
                times.insert("m2p".to_string(), start.elapsed().as_millis());

                let start = Instant::now();
                self.p2p();
                times.insert("p2p".to_string(), start.elapsed().as_millis());

                let start = Instant::now();
                self.l2p();
                times.insert("l2p".to_string(), start.elapsed().as_millis());

                Some(times)
            }
            false => {
                for level in 2..=depth {
                    if level > 2 {
                        self.l2l(level);
                    }
                    self.m2l(level);
                    self.p2l(level);
                }
                // Leaf level computations

                // Sum all potential contributions
                self.m2p();
                self.p2p();
                self.l2p();

                None
            }
        }
    }

    fn run(&self, time: bool) -> Option<TimeDict> {
        let t1 = self.upward_pass(time);
        let t2 = self.downward_pass(time);

        if let (Some(mut t1), Some(t2)) = (t1, t2) {
            t1.extend(t2);
            Some(t1)
        } else {
            None
        }
    }
}

impl<T, U> FmmLoop for FmmDataUniform<T, U>
where
    T: Fmm,
    U: Scalar<Real = U> + Float + Default,
    FmmDataUniform<T, U>: SourceTranslation + FieldTranslation<U> + TargetTranslation,
{
    fn upward_pass(&self, time: bool) -> Option<TimeDict> {
        match time {
            true => {
                let mut times = TimeDict::default();
                // Particle to Multipole
                let start = Instant::now();
                self.p2m();
                times.insert("p2m".to_string(), start.elapsed().as_millis());

                // Multipole to Multipole
                let depth = self.fmm.tree().get_depth();
                let start = Instant::now();
                for level in (1..=depth).rev() {
                    self.m2m(level)
                }
                times.insert("m2m".to_string(), start.elapsed().as_millis());
                Some(times)
            }
            false => {
                // Particle to Multipole
                self.p2m();

                // Multipole to Multipole
                let depth = self.fmm.tree().get_depth();
                for level in (1..=depth).rev() {
                    self.m2m(level)
                }
                None
            }
        }
    }

    fn downward_pass(&self, time: bool) -> Option<TimeDict> {
        let depth = self.fmm.tree().get_depth();

        match time {
            true => {
                let mut times = TimeDict::default();
                let mut l2l_time = 0;
                let mut m2l_time = 0;

                for level in 2..=depth {
                    if level > 2 {
                        let start = Instant::now();
                        self.l2l(level);
                        l2l_time += start.elapsed().as_millis();
                    }

                    let start = Instant::now();
                    self.m2l(level);
                    m2l_time += start.elapsed().as_millis();
                }

                times.insert("l2l".to_string(), l2l_time);
                times.insert("m2l".to_string(), m2l_time);

                // Leaf level computations

                // Sum all potential contributions
                let start = Instant::now();
                self.p2p();
                times.insert("p2p".to_string(), start.elapsed().as_millis());

                let start = Instant::now();
                self.l2p();
                times.insert("l2p".to_string(), start.elapsed().as_millis());

                Some(times)
            }
            false => {
                for level in 2..=depth {
                    if level > 2 {
                        self.l2l(level);
                    }
                    self.m2l(level);
                }
                // Leaf level computations
                // Sum all potential contributions
                self.p2p();
                self.l2p();

                None
            }
        }
    }

    fn run(&self, time: bool) -> Option<TimeDict> {
        let t1 = self.upward_pass(time);
        let t2 = self.downward_pass(time);

        if let (Some(mut t1), Some(t2)) = (t1, t2) {
            t1.extend(t2);
            Some(t1)
        } else {
            None
        }
    }
}

impl<T, U> FmmLoop for FmmDataUniformMatrix<T, U>
where
    T: Fmm,
    U: Scalar<Real = U> + Float + Default,
    FmmDataUniformMatrix<T, U>: SourceTranslation + FieldTranslation<U> + TargetTranslation,
{
    fn upward_pass(&self, time: bool) -> Option<TimeDict> {
        match time {
            true => {
                let mut times = TimeDict::default();
                // Particle to Multipole
                let start = Instant::now();
                self.p2m();
                times.insert("p2m".to_string(), start.elapsed().as_millis());

                // Multipole to Multipole
                let depth = self.fmm.tree().get_depth();
                let start = Instant::now();
                for level in (1..=depth).rev() {
                    self.m2m(level)
                }
                times.insert("m2m".to_string(), start.elapsed().as_millis());
                Some(times)
            }
            false => {
                // Particle to Multipole
                self.p2m();

                // Multipole to Multipole
                let depth = self.fmm.tree().get_depth();
                for level in (1..=depth).rev() {
                    self.m2m(level)
                }
                None
            }
        }
    }

    fn downward_pass(&self, time: bool) -> Option<TimeDict> {
        let depth = self.fmm.tree().get_depth();

        match time {
            true => {
                let mut times = TimeDict::default();
                let mut l2l_time = 0;
                let mut m2l_time = 0;

                for level in 2..=depth {
                    if level > 2 {
                        let start = Instant::now();
                        self.l2l(level);
                        l2l_time += start.elapsed().as_millis();
                    }

                    let start = Instant::now();
                    self.m2l(level);
                    m2l_time += start.elapsed().as_millis();
                }

                times.insert("l2l".to_string(), l2l_time);
                times.insert("m2l".to_string(), m2l_time);

                // Leaf level computations

                // Sum all potential contributions
                let start = Instant::now();
                self.p2p();
                times.insert("p2p".to_string(), start.elapsed().as_millis());

                let start = Instant::now();
                self.l2p();
                times.insert("l2p".to_string(), start.elapsed().as_millis());

                Some(times)
            }
            false => {
                for level in 2..=depth {
                    if level > 2 {
                        self.l2l(level);
                    }
                    self.m2l(level);
                }
                // Leaf level computations
                // Sum all potential contributions
                self.p2p();
                self.l2p();

                None
            }
        }
    }

    fn run(&self, time: bool) -> Option<TimeDict> {
        let t1 = self.upward_pass(time);
        let t2 = self.downward_pass(time);

        if let (Some(mut t1), Some(t2)) = (t1, t2) {
            t1.extend(t2);
            Some(t1)
        } else {
            None
        }
    }
}

#[cfg(test)]
mod test {

    use super::*;

    use bempp_field::types::{FftFieldTranslationKiFmm, SvdFieldTranslationKiFmm};
    use bempp_kernel::laplace_3d::Laplace3dKernel;
    use bempp_tree::implementations::helpers::{points_fixture, points_fixture_sphere};

    use crate::charge::build_charge_dict;

    #[allow(clippy::too_many_arguments)]
    fn test_uniform_f64(
        points: &Array<f64, BaseArray<f64, VectorContainer<f64>, 2>, 2>,
        charges: &[f64],
        global_idxs: &[usize],
        order: usize,
        alpha_inner: f64,
        alpha_outer: f64,
        sparse: bool,
        depth: u64,
    ) {
        // Test with FFT based field translation
        {
            let tree =
                SingleNodeTree::new(points.data(), false, None, Some(depth), global_idxs, sparse);

            let kernel = Laplace3dKernel::default();
            let m2l_data: FftFieldTranslationKiFmm<f64, Laplace3dKernel<f64>> =
                FftFieldTranslationKiFmm::new(
                    kernel.clone(),
                    order,
                    *tree.get_domain(),
                    alpha_inner,
                );

            let fmm = KiFmmLinear::new(order, alpha_inner, alpha_outer, kernel, tree, m2l_data);

            // Form charge dict, matching charges with their associated global indices
            let charge_dict = build_charge_dict(global_idxs, charges);

            let datatree = FmmDataUniform::new(fmm, &charge_dict).unwrap();

            datatree.run(false);

            // Test that direct computation is close to the FMM.
            let mut test_idx_vec = Vec::new();
            for (idx, index_pointer) in datatree.charge_index_pointer.iter().enumerate() {
                if index_pointer.1 - index_pointer.0 > 0 {
                    test_idx_vec.push(idx);
                }
            }
            let leaf = &datatree.fmm.tree().get_all_leaves().unwrap()[test_idx_vec[3]];

            let leaf_idx = datatree.fmm.tree().get_leaf_index(leaf).unwrap();

            let (l, r) = datatree.charge_index_pointer[*leaf_idx];

            let potentials = &datatree.potentials[l..r];

            let coordinates = datatree.fmm.tree().get_all_coordinates().unwrap();
            let (l, r) = datatree.charge_index_pointer[*leaf_idx];
            let leaf_coordinates = &coordinates[l * 3..r * 3];

            let ntargets = leaf_coordinates.len() / datatree.fmm.kernel.space_dimension();

            let mut direct = vec![0f64; ntargets];

            let all_charges = charge_dict.into_values().collect_vec();

            let kernel = Laplace3dKernel::default();

            kernel.evaluate_st(
                EvalType::Value,
                points.data(),
                &leaf_coordinates[..],
                &all_charges[..],
                &mut direct[..],
            );

            let abs_error: f64 = potentials
                .iter()
                .zip(direct.iter())
                .map(|(a, b)| (a - b).abs())
                .sum();
            let rel_error: f64 = abs_error / (direct.iter().sum::<f64>());
            assert!(rel_error <= 1e-5);
        }

        // Test with SVD field translation
        {
            let tree =
                SingleNodeTree::new(points.data(), false, None, Some(depth), global_idxs, sparse);

            let kernel = Laplace3dKernel::default();

            let m2l_data = SvdFieldTranslationKiFmm::new(
                kernel.clone(),
                Some(1000),
                order,
                *tree.get_domain(),
                alpha_inner,
            );

            let fmm = KiFmmLinear::new(order, alpha_inner, alpha_outer, kernel, tree, m2l_data);

            // Form charge dict, matching charges with their associated global indices
            let charge_dict = build_charge_dict(global_idxs, charges);

            let datatree = FmmDataUniform::new(fmm, &charge_dict).unwrap();

            datatree.run(false);

            // Test that direct computation is close to the FMM.
            let mut test_idx_vec = Vec::new();
            for (idx, index_pointer) in datatree.charge_index_pointer.iter().enumerate() {
                if index_pointer.1 - index_pointer.0 > 0 {
                    test_idx_vec.push(idx);
                }
            }
            let leaf = &datatree.fmm.tree().get_all_leaves().unwrap()[test_idx_vec[3]];

            let leaf_idx = datatree.fmm.tree().get_leaf_index(leaf).unwrap();

            let (l, r) = datatree.charge_index_pointer[*leaf_idx];

            let potentials = &datatree.potentials[l..r];

            let coordinates = datatree.fmm.tree().get_all_coordinates().unwrap();
            let (l, r) = datatree.charge_index_pointer[*leaf_idx];
            let leaf_coordinates = &coordinates[l * 3..r * 3];

            let ntargets = leaf_coordinates.len() / datatree.fmm.kernel.space_dimension();

            let mut direct = vec![0f64; ntargets];

            let all_charges = charge_dict.into_values().collect_vec();

            datatree.fmm.kernel().evaluate_st(
                EvalType::Value,
                points.data(),
                &leaf_coordinates[..],
                &all_charges[..],
                &mut direct[..],
            );

            let abs_error: f64 = potentials
                .iter()
                .zip(direct.iter())
                .map(|(a, b)| (a - b).abs())
                .sum();
            let rel_error: f64 = abs_error / (direct.iter().sum::<f64>());
            assert!(rel_error <= 1e-5);
        }
    }

    fn test_adaptive_f64(
        points: Array<f64, BaseArray<f64, VectorContainer<f64>, 2>, 2>,
        charges: &[f64],
        global_idxs: &[usize],
        ncrit: u64,
        order: usize,
        alpha_inner: f64,
        alpha_outer: f64,
    ) {
        // Test with FFT based field translation
        {
            let tree =
                SingleNodeTree::new(points.data(), true, Some(ncrit), None, global_idxs, false);

            let kernel = Laplace3dKernel::default();
            let m2l_data: FftFieldTranslationKiFmm<f64, Laplace3dKernel<f64>> =
                FftFieldTranslationKiFmm::new(
                    kernel.clone(),
                    order,
                    *tree.get_domain(),
                    alpha_inner,
                );

            let fmm = KiFmmLinear::new(order, alpha_inner, alpha_outer, kernel, tree, m2l_data);

            // Form charge dict, matching charges with their associated global indices
            let charge_dict = build_charge_dict(global_idxs, charges);

            let datatree = FmmDataAdaptive::new(fmm, &charge_dict).unwrap();

            datatree.run(false);

            // Test that direct computation is close to the FMM.
            let mut test_idx_vec = Vec::new();
            for (idx, index_pointer) in datatree.charge_index_pointer.iter().enumerate() {
                if index_pointer.1 - index_pointer.0 > 0 {
                    test_idx_vec.push(idx);
                }
            }

            let leaf = &datatree.fmm.tree().get_all_leaves().unwrap()[test_idx_vec[3]];

            let leaf_idx = datatree.fmm.tree().get_leaf_index(leaf).unwrap();

            let (l, r) = datatree.charge_index_pointer[*leaf_idx];

            let potentials = &datatree.potentials[l..r];

            let coordinates = datatree.fmm.tree().get_all_coordinates().unwrap();
            let (l, r) = datatree.charge_index_pointer[*leaf_idx];
            let leaf_coordinates = &coordinates[l * 3..r * 3];

            let ntargets = leaf_coordinates.len() / datatree.fmm.kernel.space_dimension();

            let mut direct = vec![0f64; ntargets];

            let all_charges = charge_dict.into_values().collect_vec();

            let kernel = Laplace3dKernel::default();

            kernel.evaluate_st(
                EvalType::Value,
                points.data(),
                &leaf_coordinates[..],
                &all_charges[..],
                &mut direct[..],
            );

            let abs_error: f64 = potentials
                .iter()
                .zip(direct.iter())
                .map(|(a, b)| (a - b).abs())
                .sum();
            let rel_error: f64 = abs_error / (direct.iter().sum::<f64>());
            assert!(rel_error <= 1e-5);
        }

        // Test with SVD field translation
        {
            let tree =
                SingleNodeTree::new(points.data(), true, Some(ncrit), None, global_idxs, false);
            let kernel = Laplace3dKernel::default();

            let m2l_data = SvdFieldTranslationKiFmm::new(
                kernel.clone(),
                Some(1000),
                order,
                *tree.get_domain(),
                alpha_inner,
            );

            let fmm = KiFmmLinear::new(order, alpha_inner, alpha_outer, kernel, tree, m2l_data);

            // Form charge dict, matching charges with their associated global indices
            let charge_dict = build_charge_dict(global_idxs, charges);

            let datatree = FmmDataAdaptive::new(fmm, &charge_dict).unwrap();

            datatree.run(false);

            // Test that direct computation is close to the FMM.
            let mut test_idx_vec = Vec::new();
            for (idx, index_pointer) in datatree.charge_index_pointer.iter().enumerate() {
                if index_pointer.1 - index_pointer.0 > 0 {
                    test_idx_vec.push(idx);
                }
            }
            let leaf = &datatree.fmm.tree().get_all_leaves().unwrap()[test_idx_vec[3]];

            let leaf_idx = datatree.fmm.tree().get_leaf_index(leaf).unwrap();

            let (l, r) = datatree.charge_index_pointer[*leaf_idx];

            let potentials = &datatree.potentials[l..r];

            let coordinates = datatree.fmm.tree().get_all_coordinates().unwrap();
            let (l, r) = datatree.charge_index_pointer[*leaf_idx];
            let leaf_coordinates = &coordinates[l * 3..r * 3];

            let ntargets = leaf_coordinates.len() / datatree.fmm.kernel.space_dimension();

            let mut direct = vec![0f64; ntargets];

            let all_charges = charge_dict.into_values().collect_vec();

            let kernel = Laplace3dKernel::default();

            kernel.evaluate_st(
                EvalType::Value,
                points.data(),
                &leaf_coordinates[..],
                &all_charges[..],
                &mut direct[..],
            );

            let abs_error: f64 = potentials
                .iter()
                .zip(direct.iter())
                .map(|(a, b)| (a - b).abs())
                .sum();
            let rel_error: f64 = abs_error / (direct.iter().sum::<f64>());
            assert!(rel_error <= 1e-5);
        }
    }

    #[allow(clippy::too_many_arguments)]
    fn test_uniform_matrix_f64(
        order: usize,
        alpha_inner: f64,
        alpha_outer: f64,
        depth: u64,
        sparse: bool,
        points: &[f64],
        global_idxs: &[usize],
        charge_mat: &Vec<Vec<f64>>,
    ) {
        // SVD based field translations
        {
            let ncharge_vecs = charge_mat.len();

            let kernel = Laplace3dKernel::default();

            // Create a tree
            let tree = SingleNodeTree::new(points, false, None, Some(depth), global_idxs, sparse);

            // Precompute the M2L data
            let m2l_data = SvdFieldTranslationKiFmm::new(
                kernel.clone(),
                Some(1000),
                order,
                *tree.get_domain(),
                alpha_inner,
            );

            let fmm =
                KiFmmLinearMatrix::new(order, alpha_inner, alpha_outer, kernel, tree, m2l_data);

            // Form charge dict, matching charges with their associated global indices
            let charge_dicts: Vec<_> = (0..ncharge_vecs)
                .map(|i| build_charge_dict(global_idxs, &charge_mat[i]))
                .collect();

            // Associate data with the FMM
            let datatree = FmmDataUniformMatrix::new(fmm, &charge_dicts).unwrap();

            datatree.run(false);

            // Test that direct computation is close to the FMM.
            let mut test_idx_vec = Vec::new();
            for (idx, index_pointer) in datatree.charge_index_pointer.iter().enumerate() {
                if index_pointer.1 - index_pointer.0 > 0 {
                    test_idx_vec.push(idx);
                }
            }
            let leaf = &datatree.fmm.tree().get_all_leaves().unwrap()[test_idx_vec[3]];

            let &leaf_idx = datatree.fmm.tree().get_leaf_index(leaf).unwrap();
            let (l, r) = datatree.charge_index_pointer[leaf_idx];

            let coordinates = datatree.fmm.tree().get_all_coordinates().unwrap();
            let leaf_coordinates = &coordinates[l * 3..r * 3];

            let ntargets = leaf_coordinates.len() / datatree.fmm.kernel.space_dimension();

            let leaf_coordinates = unsafe {
                rlst_pointer_mat!['static, f64, leaf_coordinates.as_ptr(), (ntargets, datatree.fmm.kernel.space_dimension()), (datatree.fmm.kernel.space_dimension(), 1)]
            }.eval();

            for (i, charge_dict) in charge_dicts
                .iter()
                .enumerate()
                .take(datatree.ncharge_vectors)
            {
                let potentials_ptr =
                    datatree.potentials_send_pointers[i * datatree.nleaves + leaf_idx].raw;
                let potentials = unsafe { std::slice::from_raw_parts(potentials_ptr, ntargets) };

                let all_charges = &charge_dict.values().cloned().collect_vec();

                let mut direct = vec![0f64; ntargets];

                datatree.fmm.kernel().evaluate_st(
                    EvalType::Value,
                    points,
                    leaf_coordinates.data(),
                    all_charges,
                    &mut direct,
                );

                let abs_error: f64 = potentials
                    .iter()
                    .zip(direct.iter())
                    .map(|(a, b)| (a - b).abs())
                    .sum();
                let rel_error: f64 = abs_error / (direct.iter().sum::<f64>());
                assert!(rel_error <= 1e-5);
            }
        }
    }

    #[test]
    fn test_uniform() {
        let npoints = 10000;

        let global_idxs = (0..npoints).collect_vec();
        let charges = vec![1.0; npoints];

        let order = 6;
        let alpha_inner = 1.05;
        let alpha_outer = 2.95;

        // Test case where points are distributed on surface of a sphere
        let points_sphere = points_fixture_sphere::<f64>(npoints);
        test_uniform_f64(
            &points_sphere,
            &charges,
            &global_idxs,
            order,
            alpha_inner,
            alpha_outer,
            true,
            3,
        );
        test_uniform_f64(
            &points_sphere,
            &charges,
            &global_idxs,
            order,
            alpha_inner,
            alpha_outer,
            false,
            3,
        );

        // Test case where points are distributed randomly in a box
        let points_cloud = points_fixture::<f64>(npoints, None, None);
        test_uniform_f64(
            &points_cloud,
            &charges,
            &global_idxs,
            order,
            alpha_inner,
            alpha_outer,
            true,
            3,
        );
        test_uniform_f64(
            &points_cloud,
            &charges,
            &global_idxs,
            order,
            alpha_inner,
            alpha_outer,
            false,
            3,
        );

        // Test matrix input
        let points = points_fixture::<f64>(npoints, None, None);
        let ncharge_vecs = 3;

        let mut charge_mat = vec![vec![0.0; npoints]; ncharge_vecs];
        charge_mat
            .iter_mut()
            .enumerate()
            .for_each(|(i, charge_mat_i)| *charge_mat_i = vec![i as f64 + 1.0; npoints]);

        test_uniform_matrix_f64(
            order,
            alpha_inner,
            alpha_outer,
            3,
            true,
            points.data(),
            &global_idxs,
            &charge_mat,
        )
    }

    #[test]
    fn test_adaptive() {
        let npoints = 10000;

        let global_idxs = (0..npoints).collect_vec();
        let charges = vec![1.0; npoints];

        let order = 6;
        let alpha_inner = 1.05;
        let alpha_outer = 2.95;
        let ncrit = 100;

        // Test case where points are distributed on surface of a sphere
        let points_sphere = points_fixture_sphere::<f64>(npoints);
        test_adaptive_f64(
            points_sphere,
            &charges,
            &global_idxs,
            ncrit,
            order,
            alpha_inner,
            alpha_outer,
        );

        // Test case where points are distributed randomly in a box
        let points_cloud = points_fixture::<f64>(npoints, None, None);
        test_adaptive_f64(
            points_cloud,
            &charges,
            &global_idxs,
            ncrit,
            order,
            alpha_inner,
            alpha_outer,
        );
    }
}<|MERGE_RESOLUTION|>--- conflicted
+++ resolved
@@ -1,13 +1,8 @@
 //! Implementation of FmmData and Fmm traits.
 use cauchy::Scalar;
 use itertools::Itertools;
-<<<<<<< HEAD
 use num::Float;
 use std::{collections::HashMap, time::Instant};
-=======
-use num::{Float, ToPrimitive};
-use std::time::Instant;
->>>>>>> 881c8566
 
 use rlst_blis::interface::gemm::Gemm;
 use rlst_dense::{
@@ -28,16 +23,11 @@
 
 use bempp_tree::{constants::ROOT, types::single_node::SingleNodeTree};
 
-<<<<<<< HEAD
-use crate::types::{ChargeDict, FmmDataAdaptive, FmmDataUniform, SendPtrMut};
-use crate::{pinv::pinv, types::KiFmmLinear};
-=======
 use crate::types::{FmmDataAdaptive, FmmDataUniform, FmmDataUniformMatrix, KiFmmLinearMatrix};
 use crate::{
     pinv::{pinv, SvdScalar},
     types::KiFmmLinear,
 };
->>>>>>> 881c8566
 
 /// Implementation of constructor for single node KiFMM
 impl<'a, T, U, V> KiFmmLinear<SingleNodeTree<V>, T, U, V>
@@ -194,16 +184,10 @@
 
 impl<T, U, V, W> KiFmmTrait for KiFmmLinear<T, U, V, W>
 where
-<<<<<<< HEAD
-    T: Kernel<T = V> + ScaleInvariantKernel<T = V>,
-    U: FieldTranslationData<T>,
-    V: Float + Scalar<Real = V> + Default + Gemm,
-=======
     T: Tree,
     U: Kernel<T = W>,
     V: FieldTranslationData<U>,
     W: Scalar + Float + Default,
->>>>>>> 881c8566
 {
     fn alpha_inner(&self) -> <<Self as Fmm>::Kernel as Kernel>::T {
         self.alpha_inner
@@ -242,32 +226,9 @@
 where
     T: Kernel<T = V> + ScaleInvariantKernel<T = V>,
     U: FieldTranslationData<T>,
-<<<<<<< HEAD
-    V: Float + Scalar<Real = V> + Default + Gemm,
-=======
     V: Scalar<Real = V> + Default + Float,
     SvdScalar<V>: PartialOrd,
     SvdScalar<V>: Scalar + Float + ToPrimitive,
-    DenseMatrixLinAlgBuilder<V>: Svd,
-    V: MultiplyAdd<
-        V,
-        VectorContainer<V>,
-        VectorContainer<V>,
-        VectorContainer<V>,
-        Dynamic,
-        Dynamic,
-        Dynamic,
-    >,
-    SvdScalar<V>: MultiplyAdd<
-        SvdScalar<V>,
-        VectorContainer<SvdScalar<V>>,
-        VectorContainer<SvdScalar<V>>,
-        VectorContainer<SvdScalar<V>>,
-        Dynamic,
-        Dynamic,
-        Dynamic,
-    >,
->>>>>>> 881c8566
 {
     /// Constructor for single node kernel independent FMM (KiFMM). This object contains all the precomputed operator matrices and metadata, as well as references to
     /// the associated single node octree, and the associated kernel function.
@@ -964,6 +925,10 @@
 
             let ntargets = leaf_coordinates.len() / datatree.fmm.kernel.space_dimension();
 
+            let leaf_coordinates = unsafe {
+                rlst_pointer_mat!['static, f64, leaf_coordinates.as_ptr(), (ntargets, datatree.fmm.kernel.space_dimension()), (datatree.fmm.kernel.space_dimension(), 1)]
+            }.eval();
+
             let mut direct = vec![0f64; ntargets];
 
             let all_charges = charge_dict.into_values().collect_vec();
@@ -971,7 +936,7 @@
             datatree.fmm.kernel().evaluate_st(
                 EvalType::Value,
                 points.data(),
-                &leaf_coordinates[..],
+                leaf_coordinates.data(),
                 &all_charges[..],
                 &mut direct[..],
             );
@@ -1040,6 +1005,10 @@
 
             let ntargets = leaf_coordinates.len() / datatree.fmm.kernel.space_dimension();
 
+            let leaf_coordinates = unsafe {
+                rlst_pointer_mat!['static, f64, leaf_coordinates.as_ptr(), (ntargets, datatree.fmm.kernel.space_dimension()), (datatree.fmm.kernel.space_dimension(), 1)]
+            }.eval();
+
             let mut direct = vec![0f64; ntargets];
 
             let all_charges = charge_dict.into_values().collect_vec();
@@ -1049,7 +1018,7 @@
             kernel.evaluate_st(
                 EvalType::Value,
                 points.data(),
-                &leaf_coordinates[..],
+                leaf_coordinates.data(),
                 &all_charges[..],
                 &mut direct[..],
             );
