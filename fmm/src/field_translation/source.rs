--- conflicted
+++ resolved
@@ -3,6 +3,7 @@
 
 use bempp_field::constants::NSIBLINGS;
 use itertools::Itertools;
+use num::Float;
 use rayon::prelude::*;
 
 use bempp_traits::{
@@ -19,30 +20,19 @@
     constants::{M2M_MAX_CHUNK_SIZE, P2M_MAX_CHUNK_SIZE},
     fmm::KiFmm,
     helpers::find_chunk_size,
-    traits::FmmScalar,
 };
-<<<<<<< HEAD
-=======
-use bempp_traits::types::RlstScalar;
->>>>>>> 0cda3d5c
 use rlst_dense::{
     array::empty_array,
     rlst_array_from_slice2, rlst_dynamic_array2,
-    traits::{MultIntoResize, RawAccess, RawAccessMut},
+    traits::{MultIntoResize, RawAccess, RawAccessMut}, types::RlstScalar,
 };
 
 impl<T, U, V, W> SourceTranslation for KiFmm<T, U, V, W>
 where
-<<<<<<< HEAD
     T: FmmTree<Tree = SingleNodeTreeNew<W>> + Send + Sync,
     U: SourceToTargetData<V> + Send + Sync,
     V: Kernel<T = W>,
-    W: FmmScalar,
-=======
-    T: Kernel<T = V> + ScaleInvariantKernel<T = V> + std::marker::Send + std::marker::Sync,
-    U: FieldTranslationData<T> + std::marker::Sync + std::marker::Send,
-    V: RlstScalar<Real = V> + Float + Default,
->>>>>>> 0cda3d5c
+    W: RlstScalar<Real = W> + Float + Default,
 {
     fn p2m(&self) {
         let Some(_leaves) = self.tree.get_source_tree().get_all_leaves() else {
@@ -186,7 +176,6 @@
                         },
                     );
 
-<<<<<<< HEAD
                 // Compute multipole expansions
                 check_potentials
                     .data()
@@ -209,72 +198,6 @@
                                 self.uc2e_inv_2.view(),
                                 scaled_check_potential.view(),
                             ),
-=======
-                    let parent_multipoles_chunk = empty_array::<V, 2>()
-                        .simple_mult_into_resize(self.fmm.m2m.view(), child_multipoles_chunk_mat);
-
-                    for (chunk_idx, parent_multipole_pointer) in parent_multipole_pointers_chunk
-                        .iter()
-                        .enumerate()
-                        .take(chunk_size)
-                    {
-                        let parent_multipole = unsafe {
-                            std::slice::from_raw_parts_mut(parent_multipole_pointer.raw, ncoeffs)
-                        };
-                        parent_multipole
-                            .iter_mut()
-                            .zip(
-                                &parent_multipoles_chunk.data()
-                                    [chunk_idx * ncoeffs..(chunk_idx + 1) * ncoeffs],
-                            )
-                            .for_each(|(p, t)| *p += *t);
-                    }
-                },
-            )
-    }
-}
-
-impl<T, U, V> SourceTranslation for FmmDataAdaptive<KiFmmLinear<SingleNodeTree<V>, T, U, V>, V>
-where
-    T: Kernel<T = V> + ScaleInvariantKernel<T = V> + std::marker::Send + std::marker::Sync,
-    U: FieldTranslationData<T> + std::marker::Sync + std::marker::Send,
-    V: RlstScalar<Real = V> + Float + Default,
-{
-    /// Point to multipole evaluations, multithreaded over each leaf box.
-    fn p2m<'a>(&self) {
-        let Some(leaves) = self.fmm.tree().get_all_leaves() else {
-            return;
-        };
-
-        let nleaves = leaves.len();
-        let ncoeffs = self.fmm.m2l.ncoeffs(self.fmm.order);
-
-        let mut check_potentials = rlst_dynamic_array2!(V, [nleaves * ncoeffs, 1]);
-        let coordinates = self.fmm.tree().get_all_coordinates().unwrap();
-        let dim = self.fmm.kernel.space_dimension();
-        let surface_size = ncoeffs * self.fmm.kernel.space_dimension();
-
-        // 1. Compute the check potential for each box
-        check_potentials
-            .data_mut()
-            .par_chunks_exact_mut(ncoeffs)
-            .zip(self.leaf_upward_surfaces.par_chunks_exact(surface_size))
-            .zip(&self.charge_index_pointer)
-            .for_each(
-                |((check_potential, upward_check_surface), charge_index_pointer)| {
-                    let charges = &self.charges[charge_index_pointer.0..charge_index_pointer.1];
-                    let coordinates_row_major =
-                        &coordinates[charge_index_pointer.0 * dim..charge_index_pointer.1 * dim];
-
-                    let nsources = coordinates_row_major.len() / dim;
-
-                    if nsources > 0 {
-                        let coordinates_mat = rlst_array_from_slice2!(
-                            V,
-                            coordinates_row_major,
-                            [nsources, dim],
-                            [dim, 1]
->>>>>>> 0cda3d5c
                         );
 
                         for (i, multipole_ptr) in multipole_ptrs.iter().enumerate().take(nmatvecs) {
@@ -309,109 +232,6 @@
 
         parent_targets.sort();
         let nparents = parent_targets.len();
-<<<<<<< HEAD
-=======
-        let mut parent_multipoles = Vec::new();
-        for parent in parent_targets.iter() {
-            let parent_index_pointer = *self.level_index_pointer[(level - 1) as usize]
-                .get(parent)
-                .unwrap();
-            let parent_multipole =
-                self.level_multipoles[(level - 1) as usize][parent_index_pointer];
-            parent_multipoles.push(parent_multipole);
-        }
-
-        let n_child_sources = child_sources.len();
-        let min: &MortonKey = &child_sources[0];
-        let max = &child_sources[n_child_sources - 1];
-        let min_idx = self.fmm.tree().key_to_index.get(min).unwrap();
-        let max_idx = self.fmm.tree().key_to_index.get(max).unwrap();
-
-        let child_multipoles = &self.multipoles[min_idx * ncoeffs..(max_idx + 1) * ncoeffs];
-
-        let mut max_chunk_size = nparents;
-        if max_chunk_size > M2M_MAX_CHUNK_SIZE {
-            max_chunk_size = M2M_MAX_CHUNK_SIZE
-        }
-        let chunk_size = find_chunk_size(nparents, max_chunk_size);
-
-        // 2. Compute M2M kernel over sets of siblings
-        child_multipoles
-            .par_chunks_exact(nsiblings * ncoeffs * chunk_size)
-            .zip(parent_multipoles.par_chunks_exact(chunk_size))
-            .for_each(
-                |(child_multipoles_chunk, parent_multipole_pointers_chunk)| {
-                    let child_multipoles_chunk_mat = rlst_array_from_slice2!(
-                        V,
-                        child_multipoles_chunk,
-                        [ncoeffs * nsiblings, chunk_size]
-                    );
-                    let parent_multipoles_chunk = empty_array::<V, 2>()
-                        .simple_mult_into_resize(self.fmm.m2m.view(), child_multipoles_chunk_mat);
-
-                    for (chunk_idx, parent_multipole_pointer) in parent_multipole_pointers_chunk
-                        .iter()
-                        .enumerate()
-                        .take(chunk_size)
-                    {
-                        let parent_multipole = unsafe {
-                            std::slice::from_raw_parts_mut(parent_multipole_pointer.raw, ncoeffs)
-                        };
-                        parent_multipole
-                            .iter_mut()
-                            .zip(
-                                &parent_multipoles_chunk.data()
-                                    [chunk_idx * ncoeffs..(chunk_idx + 1) * ncoeffs],
-                            )
-                            .for_each(|(p, t)| *p += *t);
-                    }
-                },
-            )
-    }
-}
-
-impl<T, U, V> SourceTranslation
-    for FmmDataUniformMatrix<KiFmmLinearMatrix<SingleNodeTree<V>, T, U, V>, V>
-where
-    T: Kernel<T = V> + ScaleInvariantKernel<T = V> + std::marker::Send + std::marker::Sync,
-    U: FieldTranslationData<T> + std::marker::Sync + std::marker::Send,
-    V: RlstScalar<Real = V> + Float + Default,
-{
-    /// Point to multipole evaluations, multithreaded over each leaf box.
-    fn p2m<'a>(&self) {
-        let Some(_leaves) = self.fmm.tree().get_all_leaves() else {
-            return;
-        };
-
-        let surface_size = self.ncoeffs * self.fmm.kernel.space_dimension();
-        let coordinates = self.fmm.tree().get_all_coordinates().unwrap();
-        let dim = self.fmm.kernel.space_dimension();
-        let ncoordinates = coordinates.len() / dim;
-
-        let mut check_potentials =
-            rlst_dynamic_array2!(V, [self.nleaves * self.ncoeffs * self.ncharge_vectors, 1]);
-
-        // 1. Compute the check potential for each box for each charge vector
-        check_potentials
-            .data_mut()
-            .par_chunks_exact_mut(self.ncoeffs * self.ncharge_vectors)
-            .zip(self.leaf_upward_surfaces.par_chunks_exact(surface_size))
-            .zip(&self.charge_index_pointer)
-            .for_each(
-                |((check_potential, upward_check_surface), charge_index_pointer)| {
-                    let coordinates_row_major =
-                        &coordinates[charge_index_pointer.0 * dim..charge_index_pointer.1 * dim];
-                    let nsources = coordinates_row_major.len() / dim;
-
-                    if nsources > 0 {
-                        for i in 0..self.ncharge_vectors {
-                            let charge_vec_displacement = i * ncoordinates;
-                            let charges_i = &self.charges[charge_vec_displacement
-                                + charge_index_pointer.0
-                                ..charge_vec_displacement + charge_index_pointer.1];
-                            let check_potential_i =
-                                &mut check_potential[i * self.ncoeffs..(i + 1) * self.ncoeffs];
->>>>>>> 0cda3d5c
 
         match self.fmm_eval_type {
             FmmEvalType::Vector => {
@@ -497,7 +317,6 @@
 
                 let child_multipoles = &self.multipoles[min_key_displacement..max_key_displacement];
 
-<<<<<<< HEAD
                 child_multipoles
                     .par_chunks_exact(nmatvecs * self.ncoeffs * NSIBLINGS)
                     .zip(parent_multipoles.into_par_iter())
@@ -511,373 +330,6 @@
                                     ..sibling_displacement + self.ncoeffs * nmatvecs],
                                 [self.ncoeffs, nmatvecs]
                             );
-=======
-        datatree.fmm.kernel().evaluate_st(
-            EvalType::Value,
-            upward_equivalent_surface.as_slice(),
-            &test_point,
-            multipole,
-            &mut found,
-        );
-
-        let abs_error = num::Float::abs(expected[0] - found[0]);
-        let rel_error = abs_error / expected[0];
-
-        println!("{}", rel_error);
-        assert!(rel_error <= 1e-5);
-    }
-
-    fn test_upward_pass_matrix_f64(points: &[f64], global_idxs: &[usize], charge_mat: &[Vec<f64>]) {
-        let order = 8;
-        let alpha_inner = 1.05;
-        let alpha_outer = 2.95;
-        let depth = 3;
-        let adaptive = false;
-        let ncharge_vecs = charge_mat.len();
-
-        let kernel = Laplace3dKernel::default();
-
-        // Create a tree
-        let tree = SingleNodeTree::new(points, adaptive, None, Some(depth), global_idxs, false);
-
-        // Precompute the M2L data
-        let m2l_data =
-            FftFieldTranslationKiFmm::new(kernel.clone(), order, *tree.get_domain(), alpha_inner);
-        let fmm = KiFmmLinearMatrix::new(order, alpha_inner, alpha_outer, kernel, tree, m2l_data);
-
-        // Form charge dict, matching charges with their associated global indices
-        let charge_dicts: Vec<_> = (0..ncharge_vecs)
-            .map(|i| build_charge_dict(global_idxs, &charge_mat[i]))
-            .collect();
-
-        // Associate data with the FMM
-        let datatree = FmmDataUniformMatrix::new(fmm, &charge_dicts).unwrap();
-
-        // Upward pass
-        {
-            datatree.p2m();
-
-            for level in (1..=depth).rev() {
-                datatree.m2m(level);
-            }
-        }
-
-        let multipoles = &datatree.level_multipoles[ROOT.level() as usize][0];
-
-        let upward_equivalent_surface =
-            ROOT.compute_surface(&datatree.fmm.tree().domain, order, datatree.fmm.alpha_inner);
-
-        let test_point = vec![100000., 0., 0.];
-
-        let mut expected = vec![0.; datatree.ncharge_vectors];
-        let mut found = vec![0.; datatree.ncharge_vectors];
-
-        for i in 0..ncharge_vecs {
-            datatree.fmm.kernel().evaluate_st(
-                EvalType::Value,
-                points,
-                &test_point,
-                &charge_mat[i],
-                &mut expected[i..i + 1],
-            );
-        }
-
-        for i in 0..ncharge_vecs {
-            let multipole =
-                unsafe { std::slice::from_raw_parts(multipoles[i].raw, datatree.ncoeffs) };
-            datatree.fmm.kernel().evaluate_st(
-                EvalType::Value,
-                upward_equivalent_surface.as_slice(),
-                &test_point,
-                multipole,
-                &mut found[i..i + 1],
-            );
-        }
-
-        for (&a, &b) in expected.iter().zip(found.iter()) {
-            assert_approx_eq!(f64, a, b, epsilon = 1e-5);
-        }
-    }
-
-    #[test]
-    fn test_upward_pass() {
-        let npoints = 10000;
-
-        // Uniformly refined point cloud
-        {
-            let points = points_fixture::<f64>(npoints, None, None);
-            let global_idxs = (0..npoints).collect_vec();
-            let charges = vec![1.0; npoints];
-            test_upward_pass_f64(
-                points.data(),
-                &global_idxs,
-                &charges,
-                false,
-                false,
-                Some(3),
-                None,
-            );
-        }
-        // Uniformly refined sphere surface
-        {
-            let points = points_fixture_sphere::<f64>(npoints);
-            let global_idxs = (0..npoints).collect_vec();
-            let charges = vec![1.0; npoints];
-            test_upward_pass_f64(
-                points.data(),
-                &global_idxs,
-                &charges,
-                false,
-                false,
-                Some(3),
-                None,
-            );
-        }
-        // Adaptively refined point cloud
-        {
-            let points = points_fixture::<f64>(npoints, None, None);
-            let global_idxs = (0..npoints).collect_vec();
-            let charges = vec![1.0; npoints];
-            test_upward_pass_f64(
-                points.data(),
-                &global_idxs,
-                &charges,
-                false,
-                true,
-                None,
-                Some(150),
-            );
-        }
-
-        // Adaptively refined sphere surface
-        {
-            let points = points_fixture_sphere::<f64>(npoints);
-            let global_idxs = (0..npoints).collect_vec();
-            let charges = vec![1.0; npoints];
-            test_upward_pass_f64(
-                points.data(),
-                &global_idxs,
-                &charges,
-                false,
-                true,
-                None,
-                Some(150),
-            );
-        }
-
-        // Uniformly refined, matrix input point cloud
-        {
-            let npoints = 10000;
-            let ncharge_vecs = 3;
-            let points = points_fixture::<f64>(npoints, None, None);
-            let global_idxs = (0..npoints).collect_vec();
-            let mut charge_mat = vec![vec![0.0; npoints]; ncharge_vecs];
-            charge_mat
-                .iter_mut()
-                .enumerate()
-                .for_each(|(i, charge_mat_i)| *charge_mat_i = vec![i as f64 + 1.0; npoints]);
-
-            test_upward_pass_matrix_f64(points.data(), &global_idxs, &charge_mat)
-        }
-    }
-
-    fn test_p2m_adaptive_f64(
-        points: &[f64],
-        global_idxs: &[usize],
-        charges: &[f64],
-        sparse: bool,
-        adaptive: bool,
-        depth: Option<u64>,
-        ncrit: Option<u64>,
-    ) {
-        let kernel = Laplace3dKernel::<f64>::default();
-        let order = 6;
-        let alpha_inner = 1.05;
-        let alpha_outer = 2.95;
-
-        // Create a tree
-        let tree = SingleNodeTree::new(points, adaptive, ncrit, depth, global_idxs, sparse);
-
-        // Precompute the M2L data
-        let m2l_data =
-            FftFieldTranslationKiFmm::new(kernel.clone(), order, *tree.get_domain(), alpha_inner);
-        let fmm = KiFmmLinear::new(order, alpha_inner, alpha_outer, kernel, tree, m2l_data);
-
-        // Form charge dict, matching charges with their associated global indices
-        let charge_dict = build_charge_dict(global_idxs, charges);
-
-        let datatree = FmmDataAdaptive::new(fmm, &charge_dict).unwrap();
-
-        // Associate data with the FMM
-        let ncoeffs = datatree.fmm.m2l.ncoeffs(datatree.fmm.order);
-
-        // Run P2M
-        datatree.p2m();
-
-        // Lookup first leaf that contains point data
-        let mut test_idx = 0;
-        for (idx, index_pointer) in datatree.charge_index_pointer.iter().enumerate() {
-            if index_pointer.1 - index_pointer.0 > 0 {
-                test_idx = idx;
-                break;
-            }
-        }
-        let leaf = &datatree.fmm.tree().get_all_leaves().unwrap()[test_idx];
-        let &leaf_idx = datatree.fmm.tree.get_leaf_index(leaf).unwrap();
-        let raw = datatree.leaf_multipoles[leaf_idx].raw;
-        let multipole = unsafe { std::slice::from_raw_parts(raw, ncoeffs) };
-
-        let surface =
-            leaf.compute_surface(&datatree.fmm.tree().domain, order, datatree.fmm.alpha_inner);
-
-        let test_point = vec![100000., 0., 0.];
-
-        let mut expected = vec![0.];
-        let mut found = vec![0.];
-
-        let coordinates = datatree.fmm.tree().get_all_coordinates().unwrap();
-        let (l, r) = datatree.charge_index_pointer[leaf_idx];
-        let leaf_coordinates = &coordinates[l * 3..r * 3];
-
-        let charges = &datatree.charges[l..r];
-
-        let kernel = Laplace3dKernel::<f64>::default();
-
-        kernel.evaluate_st(
-            EvalType::Value,
-            leaf_coordinates,
-            &test_point,
-            charges,
-            &mut expected,
-        );
-
-        kernel.evaluate_st(
-            EvalType::Value,
-            surface.as_slice(),
-            &test_point,
-            multipole,
-            &mut found,
-        );
-
-        let abs_error = (expected[0] - found[0]).abs();
-        let rel_error = abs_error / expected[0];
-        assert!(rel_error <= 1e-5);
-    }
-
-    fn test_p2m_uniform_f64(
-        points: &[f64],
-        global_idxs: &[usize],
-        charges: &[f64],
-        sparse: bool,
-        adaptive: bool,
-        depth: Option<u64>,
-        ncrit: Option<u64>,
-    ) {
-        let kernel = Laplace3dKernel::<f64>::default();
-        let order = 6;
-        let alpha_inner = 1.05;
-        let alpha_outer = 2.95;
-
-        // Create a tree
-        let tree = SingleNodeTree::new(points, adaptive, ncrit, depth, global_idxs, sparse);
-
-        // Precompute the M2L data
-        let m2l_data =
-            FftFieldTranslationKiFmm::new(kernel.clone(), order, *tree.get_domain(), alpha_inner);
-        let fmm = KiFmmLinear::new(order, alpha_inner, alpha_outer, kernel, tree, m2l_data);
-
-        // Form charge dict, matching charges with their associated global indices
-        let charge_dict = build_charge_dict(global_idxs, charges);
-
-        let datatree = FmmDataUniform::new(fmm, &charge_dict).unwrap();
-
-        // Associate data with the FMM
-        let ncoeffs = datatree.fmm.m2l.ncoeffs(datatree.fmm.order);
-
-        // Run P2M
-        datatree.p2m();
-
-        // Lookup first leaf that contains point data
-        let mut test_idx = 0;
-        for (idx, index_pointer) in datatree.charge_index_pointer.iter().enumerate() {
-            if index_pointer.1 - index_pointer.0 > 0 {
-                test_idx = idx;
-                break;
-            }
-        }
-        let leaf = &datatree.fmm.tree().get_all_leaves().unwrap()[test_idx];
-        let &leaf_idx = datatree.fmm.tree.get_leaf_index(leaf).unwrap();
-        let raw = datatree.leaf_multipoles[leaf_idx].raw;
-        let multipole = unsafe { std::slice::from_raw_parts(raw, ncoeffs) };
-
-        let surface =
-            leaf.compute_surface(&datatree.fmm.tree().domain, order, datatree.fmm.alpha_inner);
-
-        let test_point = vec![100000., 0., 0.];
-
-        let mut expected = vec![0.];
-        let mut found = vec![0.];
-
-        let coordinates = datatree.fmm.tree().get_all_coordinates().unwrap();
-        let (l, r) = datatree.charge_index_pointer[leaf_idx];
-        let leaf_coordinates = &coordinates[l * 3..r * 3];
-
-        let charges = &datatree.charges[l..r];
-
-        let kernel = Laplace3dKernel::<f64>::default();
-
-        kernel.evaluate_st(
-            EvalType::Value,
-            leaf_coordinates,
-            &test_point,
-            charges,
-            &mut expected,
-        );
-
-        kernel.evaluate_st(
-            EvalType::Value,
-            surface.as_slice(),
-            &test_point,
-            multipole,
-            &mut found,
-        );
-
-        let abs_error = (expected[0] - found[0]).abs();
-        let rel_error = abs_error / expected[0];
-        assert!(rel_error <= 1e-5);
-    }
-
-    fn test_p2m_matrix_f64(
-        points: &[f64],
-        global_idxs: &[usize],
-        charge_mat: &[Vec<f64>],
-        sparse: bool,
-    ) {
-        let order = 8;
-        let alpha_inner = 1.05;
-        let alpha_outer = 2.95;
-        let depth = 3;
-        let adaptive = false;
-        let ncharge_vecs = charge_mat.len();
-
-        let kernel = Laplace3dKernel::default();
-
-        // Create a tree
-        let tree = SingleNodeTree::new(points, adaptive, None, Some(depth), global_idxs, sparse);
-
-        // Precompute the M2L data
-        let m2l_data =
-            FftFieldTranslationKiFmm::new(kernel.clone(), order, *tree.get_domain(), alpha_inner);
-        let fmm = KiFmmLinearMatrix::new(order, alpha_inner, alpha_outer, kernel, tree, m2l_data);
-
-        // Form charge dict, matching charges with their associated global indices
-        let charge_dicts: Vec<_> = (0..ncharge_vecs)
-            .map(|i| build_charge_dict(global_idxs, &charge_mat[i]))
-            .collect();
-
-        // Associate data with the FMM
-        let datatree = FmmDataUniformMatrix::new(fmm, &charge_dicts).unwrap();
->>>>>>> 0cda3d5c
 
                             let result_i = empty_array::<W, 2>().simple_mult_into_resize(
                                 self.source_data_vec[i].view(),
@@ -901,185 +353,5 @@
                     });
             }
         }
-<<<<<<< HEAD
-=======
-
-        let leaf = &datatree.fmm.tree().get_all_leaves().unwrap()[test_idx];
-        let &leaf_idx = datatree.fmm.tree.get_leaf_index(leaf).unwrap();
-        let multipoles = &datatree.leaf_multipoles[leaf_idx];
-
-        let upward_equivalent_surface =
-            leaf.compute_surface(&datatree.fmm.tree().domain, order, datatree.fmm.alpha_inner);
-
-        let test_point = vec![100000., 0., 0.];
-
-        let mut expected = vec![0.; ncharge_vecs];
-        let mut found = vec![0.; ncharge_vecs];
-
-        let coordinates = datatree.fmm.tree().get_all_coordinates().unwrap();
-        let ncoordinates = coordinates.len() / datatree.fmm.kernel.space_dimension();
-        let (l, r) = datatree.charge_index_pointer[leaf_idx];
-        let leaf_coordinates = &coordinates[l * 3..r * 3];
-
-        for i in 0..ncharge_vecs {
-            let charge_vec_displacement = i * ncoordinates;
-            let charges =
-                &datatree.charges[charge_vec_displacement + l..charge_vec_displacement + r];
-
-            datatree.fmm.kernel.evaluate_st(
-                EvalType::Value,
-                leaf_coordinates,
-                &test_point,
-                charges,
-                &mut expected[i..i + 1],
-            );
-        }
-
-        for i in 0..ncharge_vecs {
-            let multipole =
-                unsafe { std::slice::from_raw_parts(multipoles[i].raw, datatree.ncoeffs) };
-            datatree.fmm.kernel.evaluate_st(
-                EvalType::Value,
-                upward_equivalent_surface.as_slice(),
-                &test_point,
-                multipole,
-                &mut found[i..i + 1],
-            );
-        }
-
-        for (&a, &b) in expected.iter().zip(found.iter()) {
-            assert_approx_eq!(f64, a, b, epsilon = 1e-5);
-        }
-    }
-
-    #[test]
-    fn test_p2m() {
-        // Adaptively refined, point cloud
-        {
-            let npoints: usize = 10000;
-            let points = points_fixture::<f64>(npoints, None, None);
-            let global_idxs = (0..npoints).collect_vec();
-            let charges = vec![1.0; npoints];
-
-            test_p2m_adaptive_f64(
-                points.data(),
-                &global_idxs,
-                &charges,
-                false,
-                true,
-                None,
-                Some(150),
-            );
-        }
-        // Adaptively refined, sphere surface
-        {
-            let npoints: usize = 10000;
-            let points = points_fixture_sphere::<f64>(npoints);
-            let global_idxs = (0..npoints).collect_vec();
-            let charges = vec![1.0; npoints];
-
-            test_p2m_adaptive_f64(
-                points.data(),
-                &global_idxs,
-                &charges,
-                false,
-                true,
-                None,
-                Some(150),
-            );
-        }
-
-        // Uniformly refined, point cloud
-        {
-            let npoints: usize = 10000;
-            let depth = 3;
-            let points = points_fixture::<f64>(npoints, None, None);
-            let global_idxs = (0..npoints).collect_vec();
-            let charges = vec![1.0; npoints];
-
-            test_p2m_uniform_f64(
-                points.data(),
-                &global_idxs,
-                &charges,
-                false,
-                false,
-                Some(depth),
-                None,
-            );
-
-            test_p2m_uniform_f64(
-                points.data(),
-                &global_idxs,
-                &charges,
-                true,
-                false,
-                Some(depth),
-                None,
-            );
-        }
-
-        // Uniformly refined, sphere surface
-        {
-            let npoints: usize = 10000;
-            let points = points_fixture_sphere::<f64>(npoints);
-            let global_idxs = (0..npoints).collect_vec();
-            let charges = vec![1.0; npoints];
-            let depth = 3;
-
-            test_p2m_uniform_f64(
-                points.data(),
-                &global_idxs,
-                &charges,
-                false,
-                false,
-                Some(depth),
-                None,
-            );
-
-            test_p2m_uniform_f64(
-                points.data(),
-                &global_idxs,
-                &charges,
-                true,
-                false,
-                Some(depth),
-                None,
-            );
-        }
-
-        // Uniformly refined, matrix input point cloud
-        {
-            let npoints = 10000;
-            let ncharge_vecs = 3;
-            let points = points_fixture::<f64>(npoints, None, None);
-            let global_idxs = (0..npoints).collect_vec();
-
-            let mut charge_mat = vec![vec![0.0; npoints]; ncharge_vecs];
-            charge_mat
-                .iter_mut()
-                .enumerate()
-                .for_each(|(i, charge_mat_i)| *charge_mat_i = vec![i as f64 + 1.0; npoints]);
-
-            test_p2m_matrix_f64(points.data(), &global_idxs, &charge_mat, false);
-            test_p2m_matrix_f64(points.data(), &global_idxs, &charge_mat, true);
-        }
-
-        // Uniformly refined, matrix input sphere surface
-        {
-            let npoints = 10000;
-            let ncharge_vecs = 3;
-            let points = points_fixture::<f64>(npoints, None, None);
-            let global_idxs = (0..npoints).collect_vec();
-
-            let mut charge_mat = vec![vec![0.0; npoints]; ncharge_vecs];
-            charge_mat
-                .iter_mut()
-                .enumerate()
-                .for_each(|(i, charge_mat_i)| *charge_mat_i = vec![i as f64 + 1.0; npoints]);
-
-            test_p2m_matrix_f64(points.data(), &global_idxs, &charge_mat, false);
-            test_p2m_matrix_f64(points.data(), &global_idxs, &charge_mat, true);
-        }
->>>>>>> 0cda3d5c
     }
 }