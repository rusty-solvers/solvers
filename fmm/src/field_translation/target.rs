--- conflicted
+++ resolved
@@ -2,45 +2,32 @@
 
 use bempp_field::constants::NSIBLINGS;
 use itertools::Itertools;
+use num::Float;
 use rayon::prelude::*;
 
 use bempp_traits::{
-<<<<<<< HEAD
     field::SourceToTargetData,
     fmm::TargetTranslation,
     kernel::Kernel,
     tree::{FmmTree, Tree},
-=======
-    field::FieldTranslationData,
-    fmm::{Fmm, InteractionLists, TargetTranslation},
-    kernel::{Kernel, ScaleInvariantKernel},
-    tree::Tree,
-    types::{EvalType, RlstScalar},
->>>>>>> 0cda3d5c
 };
 use bempp_tree::types::{morton::MortonKey, single_node::SingleNodeTreeNew};
 use rlst_dense::{
     array::empty_array,
     rlst_array_from_slice2, rlst_dynamic_array2,
-    traits::{MultIntoResize, RawAccess, RawAccessMut},
+    traits::{MultIntoResize, RawAccess, RawAccessMut}, types::RlstScalar,
 };
 
 use crate::{
-    constants::L2L_MAX_CHUNK_SIZE, fmm::KiFmm, helpers::find_chunk_size, traits::FmmScalar,
+    constants::L2L_MAX_CHUNK_SIZE, fmm::KiFmm, helpers::find_chunk_size,
 };
 
 impl<T, U, V, W> TargetTranslation for KiFmm<T, U, V, W>
 where
-<<<<<<< HEAD
     T: FmmTree<Tree = SingleNodeTreeNew<W>, NodeIndex = MortonKey> + Send + Sync,
     U: SourceToTargetData<V> + Send + Sync,
     V: Kernel<T = W>,
-    W: FmmScalar,
-=======
-    T: Kernel<T = V> + ScaleInvariantKernel<T = V> + std::marker::Send + std::marker::Sync,
-    U: FieldTranslationData<T> + std::marker::Sync + std::marker::Send,
-    V: RlstScalar<Real = V> + Float + Default,
->>>>>>> 0cda3d5c
+    W: RlstScalar<Real = W> + Float + Default,
 {
     fn l2l(&self, level: u64) {
         let Some(child_targets) = self.tree.get_target_tree().get_keys(level) else {
@@ -163,144 +150,7 @@
             );
     }
 
-<<<<<<< HEAD
     fn m2p(&self) {}
-=======
-    fn p2p<'a>(&self) {
-        let Some(leaves) = self.fmm.tree().get_all_leaves() else {
-            return;
-        };
-
-        let dim = self.fmm.kernel.space_dimension();
-
-        let coordinates = self.fmm.tree().get_all_coordinates().unwrap();
-
-        leaves
-            .par_iter()
-            .zip(&self.charge_index_pointer)
-            .zip(&self.potentials_send_pointers)
-            .for_each(|((leaf, charge_index_pointer), potential_send_pointer)| {
-                let target_coordinates_row_major =
-                    &coordinates[charge_index_pointer.0 * dim..charge_index_pointer.1 * dim];
-                let ntargets = target_coordinates_row_major.len() / dim;
-
-                if ntargets > 0 {
-                    let target_coordinates_row_major = rlst_array_from_slice2!(
-                        V,
-                        target_coordinates_row_major,
-                        [ntargets, dim],
-                        [dim, 1]
-                    );
-                    let mut target_coordinates_col_major = rlst_dynamic_array2!(V, [ntargets, dim]);
-                    target_coordinates_col_major.fill_from(target_coordinates_row_major.view());
-
-                    if let Some(u_list) = self.fmm.get_u_list(leaf) {
-                        let u_list_indices = u_list
-                            .iter()
-                            .filter_map(|k| self.fmm.tree().get_leaf_index(k));
-
-                        let charges = u_list_indices
-                            .clone()
-                            .map(|&idx| {
-                                let index_pointer = &self.charge_index_pointer[idx];
-                                &self.charges[index_pointer.0..index_pointer.1]
-                            })
-                            .collect_vec();
-
-                        let sources_coordinates = u_list_indices
-                            .into_iter()
-                            .map(|&idx| {
-                                let index_pointer = &self.charge_index_pointer[idx];
-                                &coordinates[index_pointer.0 * dim..index_pointer.1 * dim]
-                            })
-                            .collect_vec();
-
-                        for (&charges, source_coordinates_row_major) in
-                            charges.iter().zip(sources_coordinates)
-                        {
-                            let nsources = source_coordinates_row_major.len() / dim;
-
-                            if nsources > 0 {
-                                let source_coordinates_row_major = rlst_array_from_slice2!(
-                                    V,
-                                    source_coordinates_row_major,
-                                    [nsources, dim],
-                                    [dim, 1]
-                                );
-                                let mut source_coordinates_col_major =
-                                    rlst_dynamic_array2!(V, [nsources, dim]);
-                                source_coordinates_col_major
-                                    .fill_from(source_coordinates_row_major.view());
-
-                                let result = unsafe {
-                                    std::slice::from_raw_parts_mut(
-                                        potential_send_pointer.raw,
-                                        ntargets,
-                                    )
-                                };
-                                self.fmm.kernel.evaluate_st(
-                                    EvalType::Value,
-                                    source_coordinates_col_major.data(),
-                                    target_coordinates_col_major.data(),
-                                    charges,
-                                    result,
-                                );
-                            }
-                        }
-                    }
-                }
-            })
-    }
-}
-
-impl<T, U, V> TargetTranslation for FmmDataAdaptive<KiFmmLinear<SingleNodeTree<V>, T, U, V>, V>
-where
-    T: Kernel<T = V> + ScaleInvariantKernel<T = V> + std::marker::Send + std::marker::Sync,
-    U: FieldTranslationData<T> + std::marker::Sync + std::marker::Send,
-    V: RlstScalar<Real = V> + Float + Default,
-{
-    fn l2l<'a>(&self, level: u64) {
-        let Some(child_targets) = self.fmm.tree().get_keys(level) else {
-            return;
-        };
-
-        let nsiblings = 8;
-        let ncoeffs = self.fmm.m2l.ncoeffs(self.fmm.order);
-
-        let mut child_targets = child_targets.iter().cloned().collect_vec();
-        child_targets.sort();
-
-        let parent_sources: HashSet<MortonKey> =
-            child_targets.iter().map(|source| source.parent()).collect();
-        let mut parent_sources = parent_sources.into_iter().collect_vec();
-        parent_sources.sort();
-
-        let mut parent_locals = Vec::new();
-        for parent in parent_sources.iter() {
-            let parent_index_pointer = *self.level_index_pointer[(level - 1) as usize]
-                .get(parent)
-                .unwrap();
-            let parent_local = self.level_locals[(level - 1) as usize][parent_index_pointer];
-            parent_locals.push(parent_local);
-        }
-
-        let mut child_locals = Vec::new();
-        for child in child_targets.iter() {
-            let child_index_pointer = self.level_index_pointer[level as usize].get(child).unwrap();
-            let child_local = self.level_locals[level as usize][*child_index_pointer];
-            child_locals.push(child_local);
-        }
-
-        parent_locals
-            .into_par_iter()
-            .zip(child_locals.par_chunks_exact(nsiblings))
-            .for_each(|(parent_local_pointer, child_local_pointers)| {
-                let parent_local = rlst_array_from_slice2!(
-                    V,
-                    unsafe { std::slice::from_raw_parts(parent_local_pointer.raw, ncoeffs) },
-                    [ncoeffs, 1]
-                );
->>>>>>> 0cda3d5c
 
     fn p2p(&self) {
         let Some(leaves) = self.tree.get_target_tree().get_all_leaves() else {
@@ -315,286 +165,11 @@
             .zip(&self.charge_index_pointer_targets)
             .zip(&self.potentials_send_pointers)
             .for_each(
-<<<<<<< HEAD
                 |((leaf, charge_index_pointer_targets), potential_send_pointer)| {
                     let target_coordinates_row_major = &all_target_coordinates
                         [charge_index_pointer_targets.0 * self.dim
                             ..charge_index_pointer_targets.1 * self.dim];
                     let ntargets = target_coordinates_row_major.len() / self.dim;
-=======
-                |(
-                    ((leaf_downward_equivalent_surface, local_ptr), charge_index_pointer),
-                    potential_send_ptr,
-                )| {
-                    let target_coordinates_row_major =
-                        &coordinates[charge_index_pointer.0 * dim..charge_index_pointer.1 * dim];
-                    let ntargets = target_coordinates_row_major.len() / dim;
-
-                    // Compute direct
-                    if ntargets > 0 {
-                        let target_coordinates_row_major = rlst_array_from_slice2!(
-                            V,
-                            target_coordinates_row_major,
-                            [ntargets, dim],
-                            [dim, 1]
-                        );
-                        let mut target_coordinates_col_major =
-                            rlst_dynamic_array2!(V, [ntargets, dim]);
-                        target_coordinates_col_major.fill_from(target_coordinates_row_major.view());
-
-                        let result = unsafe {
-                            std::slice::from_raw_parts_mut(potential_send_ptr.raw, ntargets)
-                        };
-
-                        self.fmm.kernel.evaluate_st(
-                            EvalType::Value,
-                            leaf_downward_equivalent_surface,
-                            target_coordinates_col_major.data(),
-                            unsafe { std::slice::from_raw_parts_mut(local_ptr.raw, ncoeffs) },
-                            result,
-                        );
-                    }
-                },
-            );
-    }
-
-    fn p2p<'a>(&self) {
-        let Some(leaves) = self.fmm.tree().get_all_leaves() else {
-            return;
-        };
-
-        let dim = self.fmm.kernel.space_dimension();
-        let coordinates = self.fmm.tree().get_all_coordinates().unwrap();
-        leaves
-            .par_iter()
-            .zip(&self.charge_index_pointer)
-            .zip(&self.potentials_send_pointers)
-            .for_each(|((leaf, charge_index_pointer), potential_send_pointer)| {
-                let target_coordinates_row_major =
-                    &coordinates[charge_index_pointer.0 * dim..charge_index_pointer.1 * dim];
-                let ntargets = target_coordinates_row_major.len() / dim;
-
-                if ntargets > 0 {
-                    let target_coordinates_row_major = rlst_array_from_slice2!(
-                        V,
-                        target_coordinates_row_major,
-                        [ntargets, dim],
-                        [dim, 1]
-                    );
-                    let mut target_coordinates_col_major = rlst_dynamic_array2!(V, [ntargets, dim]);
-                    target_coordinates_col_major.fill_from(target_coordinates_row_major.view());
-
-                    if let Some(u_list) = self.fmm.get_u_list(leaf) {
-                        let u_list_indices = u_list
-                            .iter()
-                            .filter_map(|k| self.fmm.tree().get_leaf_index(k));
-
-                        let charges = u_list_indices
-                            .clone()
-                            .map(|&idx| {
-                                let index_pointer = &self.charge_index_pointer[idx];
-                                &self.charges[index_pointer.0..index_pointer.1]
-                            })
-                            .collect_vec();
-
-                        let sources_coordinates = u_list_indices
-                            .into_iter()
-                            .map(|&idx| {
-                                let index_pointer = &self.charge_index_pointer[idx];
-                                &coordinates[index_pointer.0 * dim..index_pointer.1 * dim]
-                            })
-                            .collect_vec();
-
-                        for (&charges, source_coordinates_row_major) in
-                            charges.iter().zip(sources_coordinates)
-                        {
-                            let nsources = source_coordinates_row_major.len() / dim;
-
-                            if nsources > 0 {
-                                let source_coordinates_row_major = rlst_array_from_slice2!(
-                                    V,
-                                    source_coordinates_row_major,
-                                    [nsources, dim],
-                                    [dim, 1]
-                                );
-                                let mut source_coordinates_col_major =
-                                    rlst_dynamic_array2!(V, [nsources, dim]);
-                                source_coordinates_col_major
-                                    .fill_from(source_coordinates_row_major.view());
-
-                                let result = unsafe {
-                                    std::slice::from_raw_parts_mut(
-                                        potential_send_pointer.raw,
-                                        ntargets,
-                                    )
-                                };
-                                self.fmm.kernel.evaluate_st(
-                                    EvalType::Value,
-                                    source_coordinates_col_major.data(),
-                                    target_coordinates_col_major.data(),
-                                    charges,
-                                    result,
-                                );
-                            }
-                        }
-                    }
-                }
-            })
-    }
-}
-
-impl<T, U, V> TargetTranslation
-    for FmmDataUniformMatrix<KiFmmLinearMatrix<SingleNodeTree<V>, T, U, V>, V>
-where
-    T: Kernel<T = V> + ScaleInvariantKernel<T = V> + std::marker::Send + std::marker::Sync,
-    U: FieldTranslationData<T> + std::marker::Sync + std::marker::Send,
-    V: RlstScalar<Real = V> + Float + Default,
-{
-    fn l2l<'a>(&self, level: u64) {
-        let Some(child_targets) = self.fmm.tree().get_keys(level) else {
-            return;
-        };
-
-        let nsiblings = 8;
-
-        let parent_sources: HashSet<MortonKey> =
-            child_targets.iter().map(|source| source.parent()).collect();
-        let mut parent_sources = parent_sources.into_iter().collect_vec();
-        parent_sources.sort();
-        let nparents = parent_sources.len();
-        let mut parent_locals = vec![Vec::new(); nparents];
-        for (parent_idx, parent) in parent_sources.iter().enumerate() {
-            for charge_vec_idx in 0..self.ncharge_vectors {
-                let parent_index_pointer = *self.level_index_pointer[(level - 1) as usize]
-                    .get(parent)
-                    .unwrap();
-                let parent_local =
-                    self.level_locals[(level - 1) as usize][parent_index_pointer][charge_vec_idx];
-                parent_locals[parent_idx].push(parent_local);
-            }
-        }
-
-        let child_locals = &self.level_locals[level as usize];
-
-        parent_locals
-            .into_par_iter()
-            .zip(child_locals.par_chunks_exact(nsiblings))
-            .for_each(|(parent_local_pointers, child_locals_pointers)| {
-                let mut parent_locals =
-                    rlst_dynamic_array2!(V, [self.ncoeffs, self.ncharge_vectors]);
-
-                for (charge_vec_idx, parent_local_pointer) in parent_local_pointers
-                    .iter()
-                    .enumerate()
-                    .take(self.ncharge_vectors)
-                {
-                    let tmp = unsafe {
-                        std::slice::from_raw_parts(parent_local_pointer.raw, self.ncoeffs)
-                    };
-                    parent_locals.data_mut()
-                        [charge_vec_idx * self.ncoeffs..(charge_vec_idx + 1) * self.ncoeffs]
-                        .copy_from_slice(tmp);
-                }
-
-                for (i, child_locals_i) in child_locals_pointers.iter().enumerate().take(nsiblings)
-                {
-                    let result_i = empty_array::<V, 2>()
-                        .simple_mult_into_resize(self.fmm.l2l[i].view(), parent_locals.view());
-
-                    for (j, child_locals_ij) in
-                        child_locals_i.iter().enumerate().take(self.ncharge_vectors)
-                    {
-                        let child_locals_ij = unsafe {
-                            std::slice::from_raw_parts_mut(child_locals_ij.raw, self.ncoeffs)
-                        };
-                        let result_ij = &result_i.data()[j * self.ncoeffs..(j + 1) * self.ncoeffs];
-                        child_locals_ij
-                            .iter_mut()
-                            .zip(result_ij.iter())
-                            .for_each(|(c, r)| *c += *r);
-                    }
-                }
-            });
-    }
-
-    fn m2p<'a>(&self) {}
-
-    fn l2p<'a>(&self) {
-        let Some(_leaves) = self.fmm.tree().get_all_leaves() else {
-            return;
-        };
-
-        let surface_size = self.ncoeffs * self.fmm.kernel.space_dimension();
-        let coordinates = self.fmm.tree().get_all_coordinates().unwrap();
-        let dim = self.fmm.kernel.space_dimension();
-
-        for i in 0..self.ncharge_vectors {
-            self.leaf_upward_surfaces
-                .par_chunks_exact(surface_size)
-                .zip(&self.leaf_locals)
-                .zip(&self.charge_index_pointer)
-                .zip(&self.potentials_send_pointers[i * self.nleaves..(i + 1) * self.nleaves])
-                .for_each(
-                    |(
-                        ((leaf_downward_equivalent_surface, leaf_locals), charge_index_pointer),
-                        potential_send_pointer,
-                    )| {
-                        let target_coordinates_row_major = &coordinates
-                            [charge_index_pointer.0 * dim..charge_index_pointer.1 * dim];
-                        let ntargets = target_coordinates_row_major.len() / dim;
-
-                        if ntargets > 0 {
-                            let target_coordinates_row_major = rlst_array_from_slice2!(
-                                V,
-                                target_coordinates_row_major,
-                                [ntargets, dim],
-                                [dim, 1]
-                            );
-                            let mut target_coordinates_col_major =
-                                rlst_dynamic_array2!(V, [ntargets, dim]);
-                            target_coordinates_col_major
-                                .fill_from(target_coordinates_row_major.view());
-
-                            let local_expansion_ptr = leaf_locals[i].raw;
-                            let local_expansion = unsafe {
-                                std::slice::from_raw_parts(local_expansion_ptr, self.ncoeffs)
-                            };
-                            let result = unsafe {
-                                std::slice::from_raw_parts_mut(potential_send_pointer.raw, ntargets)
-                            };
-
-                            self.fmm.kernel().evaluate_st(
-                                EvalType::Value,
-                                leaf_downward_equivalent_surface,
-                                target_coordinates_col_major.data(),
-                                local_expansion,
-                                result,
-                            );
-                        }
-                    },
-                )
-        }
-    }
-
-    fn p2p<'a>(&self) {
-        let Some(leaves) = self.fmm.tree().get_all_leaves() else {
-            return;
-        };
-
-        let dim = self.fmm.kernel.space_dimension();
-        let coordinates = self.fmm.tree().get_all_coordinates().unwrap();
-        let ncoordinates = coordinates.len() / dim;
-
-        for i in 0..self.ncharge_vectors {
-            leaves
-                .par_iter()
-                .zip(&self.charge_index_pointer)
-                .zip(&self.potentials_send_pointers[i * self.nleaves..(i + 1) * self.nleaves])
-                .for_each(|((leaf, charge_index_pointer), potential_send_pointer)| {
-                    let target_coordinates_row_major =
-                        &coordinates[charge_index_pointer.0 * dim..charge_index_pointer.1 * dim];
-                    let ntargets = target_coordinates_row_major.len() / dim;
->>>>>>> 0cda3d5c
 
                     if ntargets > 0 {
                         let target_coordinates_row_major = rlst_array_from_slice2!(
