--- conflicted
+++ resolved
@@ -469,14 +469,7 @@
 mod test {
     use super::*;
     use approx::*;
-<<<<<<< HEAD
-    use rlst_dense::{
-        rlst_dynamic_array2, rlst_dynamic_array3,
-        traits::{RandomAccessMut, RawAccessMut},
-    };
-=======
-    use rlst::{rlst_dynamic_array2, RandomAccessMut, RawAccessMut};
->>>>>>> 1bd929f0
+    use rlst::{rlst_dynamic_array2, rlst_dynamic_array3, RandomAccessMut, RawAccessMut};
 
     fn example_grid_flat() -> SerialFlatTriangleGrid<f64> {
         //! Create a flat test grid
